// SPDX-License-Identifier: MIT
pragma solidity ^0.8.20;

import {console2} from "forge-std/Script.sol";
import {IAccessControl} from "@openzeppelin/contracts/access/IAccessControl.sol";
import {ConfigLoader, DeploymentConfig} from "./Config.s.sol";
import {BaseDeployment} from "./BaseDeployment.s.sol";
import {ZKC} from "../src/ZKC.sol";
import {SupplyCalculator} from "../src/calculators/SupplyCalculator.sol";
import {veZKC} from "../src/veZKC.sol";
import {StakingRewards} from "../src/rewards/StakingRewards.sol";
import {Supply} from "../src/libraries/Supply.sol";

/**
 * Sample Usage for setting POVW minter role:
 *
 * export CHAIN_KEY="anvil"
 * export POVW_MINTER="0x70997970C51812dc3A010C7d01b50e0d17dc79C8"
 *
 * forge script script/Update.s.sol:UpdatePOVWMinter \
 *     --private-key 0xac0974bec39a17e36ba4a6b4d238ff944bacb478cbed5efcae784d7bf4f2ff80 \
 *     --broadcast \
 *     --rpc-url http://127.0.0.1:8545
 */
contract UpdatePOVWMinter is BaseDeployment {
    function setUp() public {}

    function run() public {
        (DeploymentConfig memory config, string memory deploymentKey) = ConfigLoader.loadDeploymentConfig(vm);
        require(config.zkc != address(0), "ZKC address not set in deployment.toml");

        address povwMinter = vm.envAddress("POVW_MINTER");
        require(povwMinter != address(0), "POVW_MINTER environment variable not set");

        bool gnosisExecute = vm.envOr("GNOSIS_EXECUTE", false);
        ZKC zkcContract = ZKC(config.zkc);
        bytes32 povwMinterRole = zkcContract.POVW_MINTER_ROLE();

        if (gnosisExecute) {
            console2.log("GNOSIS_EXECUTE=true: Preparing grantRole calldata for Safe execution");
            console2.log("ZKC Contract: ", config.zkc);
            console2.log("POVW Minter: ", povwMinter);
            console2.log("Role: POVW_MINTER_ROLE");

            // Print Gnosis Safe transaction info for grantRole
            bytes memory grantRoleCallData =
                abi.encodeWithSignature("grantRole(bytes32,address)", povwMinterRole, povwMinter);
            console2.log("================================");
            console2.log("================================");
            console2.log("=== GNOSIS SAFE GRANT ROLE INFO ===");
            console2.log("Target Address (To): ", config.zkc);
            console2.log("Function: grantRole(bytes32,address)");
            console2.log("Role: ");
            console2.logBytes32(povwMinterRole);
            console2.log("Account: ", povwMinter);
            console2.log("Calldata:");
            console2.logBytes(grantRoleCallData);
            console2.log("");
            console2.log("Expected Events on Successful Execution:");
            console2.log("1. RoleGranted(bytes32 indexed role, address indexed account, address indexed sender)");
            console2.log("   - role: POVW_MINTER_ROLE");
            console2.log("   - account: ", povwMinter);
            console2.log("   - sender: <Safe address>");
            console2.log("");
            console2.log("Expected Event in Raw Hex:");
            console2.log("Event Signature: RoleGranted(bytes32,address,address)");
            // RoleGranted event signature: keccak256("RoleGranted(bytes32,address,address)")
            bytes32 eventSignature = 0x2f8788117e7eff1d82e926ec794901d17c78024a50270940304540a733656f0d;
            console2.log("topics[0] (event signature):");
            console2.logBytes32(eventSignature);
            console2.log("topics[1] (role - indexed):");
            console2.logBytes32(povwMinterRole);
            console2.log("topics[2] (account - indexed): 0x000000000000000000000000", povwMinter);
            console2.log("topics[3] (sender - indexed): <Safe address as bytes32>");
            console2.log("data: 0x (empty - all parameters are indexed)");
            console2.log("=====================================");

            console2.log("================================================");
            console2.log("POVW Minter Grant Role Calldata Ready");
            console2.log("Transaction NOT executed - use Gnosis Safe to execute");
        } else {
            vm.startBroadcast();

            IAccessControl accessControl = IAccessControl(config.zkc);

            // Check if caller has admin role
            require(accessControl.hasRole(zkcContract.ADMIN_ROLE(), msg.sender), "Caller must have ADMIN_ROLE");

            // Grant POVW_MINTER_ROLE
            accessControl.grantRole(povwMinterRole, povwMinter);

            vm.stopBroadcast();

            // Sanity checks
            console2.log("ZKC Contract: ", config.zkc);
            console2.log("POVW Minter: ", povwMinter);
            console2.log("POVW_MINTER_ROLE granted: ", accessControl.hasRole(povwMinterRole, povwMinter));
            console2.log("================================================");
            console2.log("POVW Minter Role Updated Successfully");
        }

        // Update deployment.toml with the new minter (always do this)
        _updateDeploymentConfig(deploymentKey, "povw-minter", povwMinter);
    }
}

/**
 * Sample Usage for setting Staking minter role:
 *
 * export CHAIN_KEY="anvil"
 * export STAKING_MINTER="0x3C44CdDdB6a900fa2b585dd299e03d12FA4293BC"
 *
 * forge script script/Update.s.sol:UpdateStakingMinter \
 *     --private-key 0xac0974bec39a17e36ba4a6b4d238ff944bacb478cbed5efcae784d7bf4f2ff80 \
 *     --broadcast \
 *     --rpc-url http://127.0.0.1:8545
 */
contract UpdateStakingMinter is BaseDeployment {
    function setUp() public {}

    function run() public {
        (DeploymentConfig memory config, string memory deploymentKey) = ConfigLoader.loadDeploymentConfig(vm);
        require(config.zkc != address(0), "ZKC address not set in deployment.toml");

        address stakingMinter = vm.envAddress("STAKING_MINTER");
        require(stakingMinter != address(0), "STAKING_MINTER environment variable not set");

        bool gnosisExecute = vm.envOr("GNOSIS_EXECUTE", false);
        ZKC zkcContract = ZKC(config.zkc);
        bytes32 stakingMinterRole = zkcContract.STAKING_MINTER_ROLE();

        if (gnosisExecute) {
            console2.log("GNOSIS_EXECUTE=true: Preparing grantRole calldata for Safe execution");
            console2.log("ZKC Contract: ", config.zkc);
            console2.log("Staking Minter: ", stakingMinter);
            console2.log("Role: STAKING_MINTER_ROLE");

            // Print Gnosis Safe transaction info for grantRole
            bytes memory grantRoleCallData =
                abi.encodeWithSignature("grantRole(bytes32,address)", stakingMinterRole, stakingMinter);
            console2.log("================================");
            console2.log("================================");
            console2.log("=== GNOSIS SAFE GRANT ROLE INFO ===");
            console2.log("Target Address (To): ", config.zkc);
            console2.log("Function: grantRole(bytes32,address)");
            console2.log("Role: ");
            console2.logBytes32(stakingMinterRole);
            console2.log("Account: ", stakingMinter);
            console2.log("Calldata:");
            console2.logBytes(grantRoleCallData);
            console2.log("");
            console2.log("Expected Events on Successful Execution:");
            console2.log("1. RoleGranted(bytes32 indexed role, address indexed account, address indexed sender)");
            console2.log("   - role: STAKING_MINTER_ROLE");
            console2.log("   - account: ", stakingMinter);
            console2.log("   - sender: <Safe address>");
            console2.log("");
            console2.log("Expected Event in Raw Hex:");
            console2.log("Event Signature: RoleGranted(bytes32,address,address)");
            // RoleGranted event signature: keccak256("RoleGranted(bytes32,address,address)")
            bytes32 eventSignature = 0x2f8788117e7eff1d82e926ec794901d17c78024a50270940304540a733656f0d;
            console2.log("topics[0] (event signature):");
            console2.logBytes32(eventSignature);
            console2.log("topics[1] (role - indexed):");
            console2.logBytes32(stakingMinterRole);
            console2.log("topics[2] (account - indexed): 0x000000000000000000000000", stakingMinter);
            console2.log("topics[3] (sender - indexed): <Safe address as bytes32>");
            console2.log("data: 0x (empty - all parameters are indexed)");
            console2.log("=====================================");

            console2.log("================================================");
            console2.log("Staking Minter Grant Role Calldata Ready");
            console2.log("Transaction NOT executed - use Gnosis Safe to execute");
        } else {
            vm.startBroadcast();

            IAccessControl accessControl = IAccessControl(config.zkc);

            // Check if caller has admin role
            require(accessControl.hasRole(zkcContract.ADMIN_ROLE(), msg.sender), "Caller must have ADMIN_ROLE");

            // Grant STAKING_MINTER_ROLE
            accessControl.grantRole(stakingMinterRole, stakingMinter);

            vm.stopBroadcast();

            // Sanity checks
            console2.log("ZKC Contract: ", config.zkc);
            console2.log("Staking Minter: ", stakingMinter);
            console2.log("STAKING_MINTER_ROLE granted: ", accessControl.hasRole(stakingMinterRole, stakingMinter));
            console2.log("================================================");
            console2.log("Staking Minter Role Updated Successfully");
        }

        // Update deployment.toml with the new minter (always do this)
        _updateDeploymentConfig(deploymentKey, "staking-minter", stakingMinter);
    }
}

/**
 * Sample Usage for updating SupplyCalculator unlocked value:
 *
 * # Direct execution:
 * export CHAIN_KEY="anvil"
 * export NEW_LOCKED="250000000000000000000000000"  # 250M tokens
 *
 * forge script script/Update.s.sol:UpdateSupplyCalculatorUnlocked \
 *     --private-key 0xac0974bec39a17e36ba4a6b4d238ff944bacb478cbed5efcae784d7bf4f2ff80 \
 *     --broadcast \
 *     --rpc-url http://127.0.0.1:8545
 *
 * # Gnosis Safe execution (print call data only):
 * export CHAIN_KEY="anvil"
 * export NEW_LOCKED="250000000000000000000000000"  # 250M tokens
 * export GNOSIS_EXECUTE=true
 *
 * forge script script/Update.s.sol:UpdateSupplyCalculatorUnlocked \
 *     --private-key 0xac0974bec39a17e36ba4a6b4d238ff944bacb478cbed5efcae784d7bf4f2ff80 \
 *     --rpc-url http://127.0.0.1:8545
 */
contract UpdateSupplyCalculatorUnlocked is BaseDeployment {
    function setUp() public {}

    function run() public {
        (DeploymentConfig memory config, string memory deploymentKey) = ConfigLoader.loadDeploymentConfig(vm);
        require(config.supplyCalculator != address(0), "SupplyCalculator address not set in deployment.toml");

        // Get new locked value from environment
        uint256 newLocked = vm.envUint("NEW_LOCKED");
        require(newLocked > 0, "NEW_LOCKED must be greater than 0");

        // Check for Gnosis Safe execution mode
        bool gnosisExecute = vm.envOr("GNOSIS_EXECUTE", false);

        // Get the contract instance
        SupplyCalculator supplyCalculator = SupplyCalculator(config.supplyCalculator);

        // Get current values for logging
        uint256 currentUnlocked = supplyCalculator.unlocked();
<<<<<<< HEAD
        uint256 currentLocked = supplyCalculator.locked();
=======
>>>>>>> b7356fcb
        uint256 currentCirculatingSupply = supplyCalculator.circulatingSupply();

        console2.log("================================================");
        console2.log("Current locked amount: ", currentLocked);
        console2.log("Current locked amount (in tokens): ", currentLocked / 10 ** 18);
        console2.log("Current unlocked amount: ", currentUnlocked);
        console2.log("Current unlocked amount (in tokens): ", currentUnlocked / 10 ** 18);
        console2.log("Current circulating supply: ", currentCirculatingSupply);
        console2.log("Current circulating supply (in tokens): ", currentCirculatingSupply / 10 ** 18);
        console2.log("================================================");

        // Calculate new unlocked value from new locked value
        uint256 newUnlocked = Supply.INITIAL_SUPPLY - newLocked;

        if (gnosisExecute) {
            // Print Gnosis Safe transaction info for manual execution
<<<<<<< HEAD
            _printGnosisSafeInfo(config.supplyCalculator, newLocked);
=======
            _printGnosisSafeInfo(config.supplyCalculator, newUnlocked);
>>>>>>> b7356fcb

            // Calculate expected new values for display
            uint256 expectedNewCirculatingSupply = currentCirculatingSupply - currentUnlocked + newUnlocked;

            console2.log("Expected after update:");
            console2.log("New locked amount: ", newLocked);
            console2.log("New locked amount (in tokens): ", newLocked / 10 ** 18);
            console2.log("New unlocked amount: ", newUnlocked);
            console2.log("New unlocked amount (in tokens): ", newUnlocked / 10 ** 18);
            console2.log("New circulating supply: ", expectedNewCirculatingSupply);
            console2.log("New circulating supply (in tokens): ", expectedNewCirculatingSupply / 10 ** 18);
            console2.log("================================================");
        } else {
            vm.startBroadcast();

<<<<<<< HEAD
            // Update the locked value (which will also update unlocked)
            supplyCalculator.updateLockedValue(newLocked);

            // Get updated values
            uint256 updatedUnlocked = supplyCalculator.unlocked();
            uint256 updatedLocked = supplyCalculator.locked();
=======
            // Update the unlocked value
            supplyCalculator.updateUnlockedValue(newUnlocked);

            // Get updated values
            uint256 updatedUnlocked = supplyCalculator.unlocked();
>>>>>>> b7356fcb
            uint256 updatedCirculatingSupply = supplyCalculator.circulatingSupply();

            vm.stopBroadcast();

            console2.log("Updated locked value!");
            console2.log("================================================");
            console2.log("New locked amount: ", updatedLocked);
            console2.log("New locked amount (in tokens): ", updatedLocked / 10 ** 18);
            console2.log("New unlocked amount: ", updatedUnlocked);
            console2.log("New unlocked amount (in tokens): ", updatedUnlocked / 10 ** 18);
            console2.log("New circulating supply: ", updatedCirculatingSupply);
            console2.log("New circulating supply (in tokens): ", updatedCirculatingSupply / 10 ** 18);
            console2.log("================================================");
            console2.log("Change in locked: ", newLocked > currentLocked ? "+" : "-");
            if (newLocked > currentLocked) {
                console2.log("  Amount increased: ", (newLocked - currentLocked) / 10 ** 18, " tokens");
            } else {
                console2.log("  Amount decreased: ", (currentLocked - newLocked) / 10 ** 18, " tokens");
            }
        }
    }

    /// @notice Print Gnosis Safe transaction information for manual updates
    /// @param targetAddress The SupplyCalculator contract address (target for Gnosis Safe)
<<<<<<< HEAD
    /// @param newLocked The new locked value to set
    function _printGnosisSafeInfo(address targetAddress, uint256 newLocked) internal pure {
=======
    /// @param newUnlocked The new unlocked value to set
    function _printGnosisSafeInfo(address targetAddress, uint256 newUnlocked) internal pure {
>>>>>>> b7356fcb
        console2.log("================================");
        console2.log("================================");
        console2.log("=== GNOSIS SAFE UPDATE INFO ===");
        console2.log("Target Address (To): ", targetAddress);
        console2.log("Function: updateLockedValue(uint256)");
        console2.log("New Locked Value: ", newLocked);
        console2.log("New Locked Value (in tokens): ", newLocked / 10 ** 18);

        bytes memory callData = abi.encodeWithSignature("updateLockedValue(uint256)", newLocked);
        console2.log("");
        console2.log("Calldata:");
        console2.logBytes(callData);
        console2.log("");
        console2.log("Expected Events on Successful Execution:");
        console2.log("1. LockedValueUpdated(uint256 oldValue, uint256 newValue)");
        console2.log("   - newValue: ", newLocked);
        console2.log("================================");
    }
}

/**
 * Sample Usage for removing POVW minter role:
 *
 * export CHAIN_KEY="anvil"
 * export POVW_MINTER="0x70997970C51812dc3A010C7d01b50e0d17dc79C8"
 *
 * forge script script/Update.s.sol:RemovePOVWMinter \
 *     --private-key 0xac0974bec39a17e36ba4a6b4d238ff944bacb478cbed5efcae784d7bf4f2ff80 \
 *     --broadcast \
 *     --rpc-url http://127.0.0.1:8545
 */
contract RemovePOVWMinter is BaseDeployment {
    function setUp() public {}

    function run() public {
        (DeploymentConfig memory config, string memory deploymentKey) = ConfigLoader.loadDeploymentConfig(vm);
        require(config.zkc != address(0), "ZKC address not set in deployment.toml");

        // Get POVW minter address from environment
        address povwMinter = vm.envAddress("POVW_MINTER");
        require(povwMinter != address(0), "POVW_MINTER environment variable not set");

        bool gnosisExecute = vm.envOr("GNOSIS_EXECUTE", false);
        ZKC zkcContract = ZKC(config.zkc);
        bytes32 povwMinterRole = zkcContract.POVW_MINTER_ROLE();

        if (gnosisExecute) {
            console2.log("GNOSIS_EXECUTE=true: Preparing revokeRole calldata for Safe execution");
            console2.log("ZKC Contract: ", config.zkc);
            console2.log("POVW Minter: ", povwMinter);
            console2.log("Role: POVW_MINTER_ROLE");

            // Print Gnosis Safe transaction info for revokeRole
            bytes memory revokeRoleCallData =
                abi.encodeWithSignature("revokeRole(bytes32,address)", povwMinterRole, povwMinter);
            console2.log("================================");
            console2.log("================================");
            console2.log("=== GNOSIS SAFE REVOKE ROLE INFO ===");
            console2.log("Target Address (To): ", config.zkc);
            console2.log("Function: revokeRole(bytes32,address)");
            console2.log("Role: ");
            console2.logBytes32(povwMinterRole);
            console2.log("Account: ", povwMinter);
            console2.log("Calldata:");
            console2.logBytes(revokeRoleCallData);
            console2.log("");
            console2.log("Expected Events on Successful Execution:");
            console2.log("1. RoleRevoked(bytes32 indexed role, address indexed account, address indexed sender)");
            console2.log("   - role: POVW_MINTER_ROLE");
            console2.log("   - account: ", povwMinter);
            console2.log("   - sender: <Safe address>");
            console2.log("");
            console2.log("Expected Event in Raw Hex:");
            console2.log("Event Signature: RoleRevoked(bytes32,address,address)");
            // RoleRevoked event signature: keccak256("RoleRevoked(bytes32,address,address)")
            bytes32 eventSignature = 0xf6391f5c32d9c69d2a47ea670b442974b53935d1edc7fd64eb21e047a839171b;
            console2.log("topics[0] (event signature):");
            console2.logBytes32(eventSignature);
            console2.log("topics[1] (role - indexed):");
            console2.logBytes32(povwMinterRole);
            console2.log("topics[2] (account - indexed): 0x000000000000000000000000", povwMinter);
            console2.log("topics[3] (sender - indexed): <Safe address as bytes32>");
            console2.log("data: 0x (empty - all parameters are indexed)");
            console2.log("=====================================");

            console2.log("================================================");
            console2.log("POVW Minter Revoke Role Calldata Ready");
        } else {
            vm.startBroadcast();

            IAccessControl accessControl = IAccessControl(config.zkc);

            // Revoke POVW_MINTER_ROLE
            accessControl.revokeRole(povwMinterRole, povwMinter);

            vm.stopBroadcast();

            console2.log("POVW Minter Role Removed Successfully");
            console2.log("ZKC Contract: ", config.zkc);
            console2.log("POVW Minter: ", povwMinter);
            console2.log("POVW_MINTER_ROLE revoked: ", !accessControl.hasRole(povwMinterRole, povwMinter));
            console2.log("================================================");
            console2.log("POVW Minter Role Removed Successfully");
        }

        // Clear deployment.toml entry for the removed minter (always do this)
        _updateDeploymentConfig(deploymentKey, "povw-minter", address(0));
    }
}

/**
 * Sample Usage for adding admin to ZKC:
 *
 * export CHAIN_KEY="anvil"
 * export ADMIN_TO_ADD="0x70997970C51812dc3A010C7d01b50e0d17dc79C8"
 *
 * forge script script/Update.s.sol:AddZKCAdmin \
 *     --private-key 0xac0974bec39a17e36ba4a6b4d238ff944bacb478cbed5efcae784d7bf4f2ff80 \
 *     --broadcast \
 *     --rpc-url http://127.0.0.1:8545
 */
contract AddZKCAdmin is BaseDeployment {
    function setUp() public {}

    function run() public {
        (DeploymentConfig memory config, string memory deploymentKey) = ConfigLoader.loadDeploymentConfig(vm);
        require(config.zkc != address(0), "ZKC address not set in deployment.toml");
        address adminToAdd = vm.envAddress("ADMIN_TO_ADD");
        require(adminToAdd != address(0), "ADMIN_TO_ADD environment variable not set");

        bool gnosisExecute = vm.envOr("GNOSIS_EXECUTE", false);
        ZKC zkcContract = ZKC(config.zkc);
        bytes32 adminRole = zkcContract.ADMIN_ROLE();

        if (gnosisExecute) {
            console2.log("GNOSIS_EXECUTE=true: Preparing grantRole calldata for Safe execution");
            console2.log("ZKC Contract: ", config.zkc);
            console2.log("Admin to Add: ", adminToAdd);
            console2.log("Role: ADMIN_ROLE");

            // Print Gnosis Safe transaction info for grantRole
            bytes memory grantRoleCallData =
                abi.encodeWithSignature("grantRole(bytes32,address)", adminRole, adminToAdd);
            console2.log("================================");
            console2.log("=== GNOSIS SAFE GRANT ROLE INFO ===");
            console2.log("Target Address (To): ", config.zkc);
            console2.log("Function: grantRole(bytes32,address)");
            console2.log("Role: ");
            console2.logBytes32(adminRole);
            console2.log("Account: ", adminToAdd);
            console2.log("Calldata:");
            console2.logBytes(grantRoleCallData);
            console2.log("");
            console2.log("Expected Events on Successful Execution:");
            console2.log("1. RoleGranted(bytes32 indexed role, address indexed account, address indexed sender)");
            console2.log("   - role: ADMIN_ROLE");
            console2.log("   - account: ", adminToAdd);
            console2.log("   - sender: <Safe address>");
            console2.log("");
            console2.log("Expected Event in Raw Hex:");
            console2.log("Event Signature: RoleGranted(bytes32,address,address)");
            // RoleGranted event signature: keccak256("RoleGranted(bytes32,address,address)")
            bytes32 eventSignature = 0x2f8788117e7eff1d82e926ec794901d17c78024a50270940304540a733656f0d;
            console2.log("topics[0] (event signature):");
            console2.logBytes32(eventSignature);
            console2.log("topics[1] (role - indexed):");
            console2.logBytes32(adminRole);
            console2.log("topics[2] (account - indexed): 0x000000000000000000000000", adminToAdd);
            console2.log("topics[3] (sender - indexed): <Safe address as bytes32>");
            console2.log("data: 0x (empty - all parameters are indexed)");
            console2.log("=====================================");
            console2.log("ZKC Admin Grant Role Calldata Ready");
            console2.log("Transaction NOT executed - use Gnosis Safe to execute");
        } else {
            vm.startBroadcast();

            IAccessControl accessControl = IAccessControl(config.zkc);

            // Check if caller has admin role
            require(accessControl.hasRole(zkcContract.ADMIN_ROLE(), msg.sender), "Caller must have ADMIN_ROLE");

            // Grant ADMIN_ROLE
            accessControl.grantRole(adminRole, adminToAdd);

            vm.stopBroadcast();

            console2.log("New ZKC Admin: ", adminToAdd);
            console2.log("ADMIN_ROLE granted: ", accessControl.hasRole(adminRole, adminToAdd));
            console2.log("================================================");
            console2.log("ZKC Admin Role Updated Successfully");
        }

        // Update deployment.toml with the new admin (always do this)
        _updateDeploymentConfig(deploymentKey, "zkc-admin-2", adminToAdd);
    }
}

/**
 * Sample Usage for removing admin from ZKC:
 *
 * export CHAIN_KEY="anvil"
 * export ADMIN_TO_REMOVE="0x70997970C51812dc3A010C7d01b50e0d17dc79C8"
 *
 * forge script script/Update.s.sol:RemoveZKCAdmin \
 *     --private-key 0xac0974bec39a17e36ba4a6b4d238ff944bacb478cbed5efcae784d7bf4f2ff80 \
 *     --broadcast \
 *     --rpc-url http://127.0.0.1:8545
 */
contract RemoveZKCAdmin is BaseDeployment {
    function setUp() public {}

    function run() public {
        (DeploymentConfig memory config, string memory deploymentKey) = ConfigLoader.loadDeploymentConfig(vm);
        require(config.zkc != address(0), "ZKC address not set in deployment.toml");

        address adminToRemove = vm.envAddress("ADMIN_TO_REMOVE");
        require(adminToRemove != address(0), "ADMIN_TO_REMOVE environment variable not set");

        bool gnosisExecute = vm.envOr("GNOSIS_EXECUTE", false);
        ZKC zkcContract = ZKC(config.zkc);
        bytes32 adminRole = zkcContract.ADMIN_ROLE();

        // Safety check: Ensure at least one other admin will remain
        IAccessControl accessControl = IAccessControl(config.zkc);
        address otherAdmin = (adminToRemove == config.zkcAdmin) ? config.zkcAdmin2 : config.zkcAdmin;

        require(
            otherAdmin != address(0) && accessControl.hasRole(adminRole, otherAdmin),
            "Cannot remove admin: would leave ZKC without any admins"
        );

        if (gnosisExecute) {
            console2.log("GNOSIS_EXECUTE=true: Preparing revokeRole calldata for Safe execution");
            console2.log("ZKC Contract: ", config.zkc);
            console2.log("Admin to Remove: ", adminToRemove);
            console2.log("Role: ADMIN_ROLE");

            // Print Gnosis Safe transaction info for revokeRole
            bytes memory revokeRoleCallData =
                abi.encodeWithSignature("revokeRole(bytes32,address)", adminRole, adminToRemove);
            console2.log("================================");
            console2.log("=== GNOSIS SAFE REVOKE ROLE INFO ===");
            console2.log("Target Address (To): ", config.zkc);
            console2.log("Function: revokeRole(bytes32,address)");
            console2.log("Role: ");
            console2.logBytes32(adminRole);
            console2.log("Account: ", adminToRemove);
            console2.log("Calldata:");
            console2.logBytes(revokeRoleCallData);
            console2.log("");
            console2.log("Expected Events on Successful Execution:");
            console2.log("1. RoleRevoked(bytes32 indexed role, address indexed account, address indexed sender)");
            console2.log("   - role: ADMIN_ROLE");
            console2.log("   - account: ", adminToRemove);
            console2.log("   - sender: <Safe address>");
            console2.log("");
            console2.log("Expected Event in Raw Hex:");
            console2.log("Event Signature: RoleRevoked(bytes32,address,address)");
            // RoleRevoked event signature: keccak256("RoleRevoked(bytes32,address,address)")
            bytes32 eventSignature = 0xf6391f5c32d9c69d2a47ea670b442974b53935d1edc7fd64eb21e047a839171b;
            console2.log("topics[0] (event signature):");
            console2.logBytes32(eventSignature);
            console2.log("topics[1] (role - indexed):");
            console2.logBytes32(adminRole);
            console2.log("topics[2] (account - indexed): 0x000000000000000000000000", adminToRemove);
            console2.log("topics[3] (sender - indexed): <Safe address as bytes32>");
            console2.log("data: 0x (empty - all parameters are indexed)");
            console2.log("=====================================");
            console2.log("ZKC Admin Revoke Role Calldata Ready");
            console2.log("Transaction NOT executed - use Gnosis Safe to execute");
        } else {
            vm.startBroadcast();

            // Check if caller has admin role
            require(accessControl.hasRole(zkcContract.ADMIN_ROLE(), msg.sender), "Caller must have ADMIN_ROLE");

            // Revoke ADMIN_ROLE
            accessControl.revokeRole(adminRole, adminToRemove);

            vm.stopBroadcast();

            // Sanity checks
            console2.log("ZKC Contract: ", config.zkc);
            console2.log("Removed ZKC Admin: ", adminToRemove);
            console2.log("Other Admin still active: ", otherAdmin);
            console2.log("ADMIN_ROLE revoked: ", !accessControl.hasRole(adminRole, adminToRemove));
            console2.log("================================================");
            console2.log("ZKC Admin Role Removed Successfully");
        }

        // Remove from deployment.toml - check both admin fields
        _removeAdminFromToml(deploymentKey, adminToRemove, "zkc-admin", "zkc-admin-2");
    }
}

/**
 * Sample Usage for adding admin to veZKC:
 *
 * export CHAIN_KEY="anvil"
 * export ADMIN_TO_ADD="0x70997970C51812dc3A010C7d01b50e0d17dc79C8"
 *
 * forge script script/Update.s.sol:AddVeZKCAdmin \
 *     --private-key 0xac0974bec39a17e36ba4a6b4d238ff944bacb478cbed5efcae784d7bf4f2ff80 \
 *     --broadcast \
 *     --rpc-url http://127.0.0.1:8545
 */
contract AddVeZKCAdmin is BaseDeployment {
    function setUp() public {}

    function run() public {
        (DeploymentConfig memory config, string memory deploymentKey) = ConfigLoader.loadDeploymentConfig(vm);
        require(config.veZKC != address(0), "veZKC address not set in deployment.toml");

        address adminToAdd = vm.envAddress("ADMIN_TO_ADD");
        require(adminToAdd != address(0), "ADMIN_TO_ADD environment variable not set");

        bool gnosisExecute = vm.envOr("GNOSIS_EXECUTE", false);
        veZKC veZKCContract = veZKC(config.veZKC);
        bytes32 adminRole = veZKCContract.ADMIN_ROLE();

        if (gnosisExecute) {
            console2.log("GNOSIS_EXECUTE=true: Preparing grantRole calldata for Safe execution");
            console2.log("veZKC Contract: ", config.veZKC);
            console2.log("Admin to Add: ", adminToAdd);
            console2.log("Role: ADMIN_ROLE");

            // Print Gnosis Safe transaction info for grantRole
            bytes memory grantRoleCallData =
                abi.encodeWithSignature("grantRole(bytes32,address)", adminRole, adminToAdd);
            console2.log("================================");
            console2.log("=== GNOSIS SAFE GRANT ROLE INFO ===");
            console2.log("Target Address (To): ", config.veZKC);
            console2.log("Function: grantRole(bytes32,address)");
            console2.log("Role: ");
            console2.logBytes32(adminRole);
            console2.log("Account: ", adminToAdd);
            console2.log("Calldata:");
            console2.logBytes(grantRoleCallData);
            console2.log("=====================================");
            console2.log("veZKC Admin Grant Role Calldata Ready");
            console2.log("Transaction NOT executed - use Gnosis Safe to execute");
        } else {
            vm.startBroadcast();

            IAccessControl accessControl = IAccessControl(config.veZKC);

            // Check if caller has admin role
            require(accessControl.hasRole(veZKCContract.ADMIN_ROLE(), msg.sender), "Caller must have ADMIN_ROLE");

            // Grant ADMIN_ROLE
            accessControl.grantRole(adminRole, adminToAdd);

            vm.stopBroadcast();

            // Sanity checks
            console2.log("veZKC Contract: ", config.veZKC);
            console2.log("New veZKC Admin: ", adminToAdd);
            console2.log("ADMIN_ROLE granted: ", accessControl.hasRole(adminRole, adminToAdd));
            console2.log("================================================");
            console2.log("veZKC Admin Role Updated Successfully");
        }

        // Update deployment.toml with the new admin (always do this)
        if (config.veZKCAdmin2 == address(0) || config.veZKCAdmin2 == adminToAdd) {
            _updateDeploymentConfig(deploymentKey, "vezkc-admin-2", adminToAdd);
        } else if (config.veZKCAdmin == address(0) || config.veZKCAdmin == adminToAdd) {
            _updateDeploymentConfig(deploymentKey, "vezkc-admin", adminToAdd);
        } else {
            revert("veZKCAdmin2 and veZKCAdmin are both set already");
        }
    }
}

/**
 * Sample Usage for removing admin from veZKC:
 *
 * export CHAIN_KEY="anvil"
 * export ADMIN_TO_REMOVE="0x70997970C51812dc3A010C7d01b50e0d17dc79C8"
 *
 * forge script script/Update.s.sol:RemoveVeZKCAdmin \
 *     --private-key 0xac0974bec39a17e36ba4a6b4d238ff944bacb478cbed5efcae784d7bf4f2ff80 \
 *     --broadcast \
 *     --rpc-url http://127.0.0.1:8545
 */
contract RemoveVeZKCAdmin is BaseDeployment {
    function setUp() public {}

    function run() public {
        (DeploymentConfig memory config, string memory deploymentKey) = ConfigLoader.loadDeploymentConfig(vm);
        require(config.veZKC != address(0), "veZKC address not set in deployment.toml");

        address adminToRemove = vm.envAddress("ADMIN_TO_REMOVE");
        require(adminToRemove != address(0), "ADMIN_TO_REMOVE environment variable not set");

        bool gnosisExecute = vm.envOr("GNOSIS_EXECUTE", false);
        veZKC veZKCContract = veZKC(config.veZKC);
        bytes32 adminRole = veZKCContract.ADMIN_ROLE();

        // Safety check: Ensure at least one other admin will remain
        IAccessControl accessControl = IAccessControl(config.veZKC);
        address otherAdmin = (config.veZKCAdmin != address(0) && config.veZKCAdmin != adminToRemove)
            ? config.veZKCAdmin
            : config.veZKCAdmin2;
        require(
            otherAdmin != adminToRemove && otherAdmin != address(0)
                && accessControl.hasRole(veZKCContract.ADMIN_ROLE(), otherAdmin),
            "Cannot remove admin: would leave veZKC without any admins"
        );

        if (gnosisExecute) {
            console2.log("GNOSIS_EXECUTE=true: Preparing revokeRole calldata for Safe execution");
            console2.log("veZKC Contract: ", config.veZKC);
            console2.log("Admin to Remove: ", adminToRemove);
            console2.log("Other Admin still active: ", otherAdmin);
            console2.log("Role: ADMIN_ROLE");

            // Print Gnosis Safe transaction info for revokeRole
            bytes memory revokeRoleCallData =
                abi.encodeWithSignature("revokeRole(bytes32,address)", adminRole, adminToRemove);
            console2.log("================================");
            console2.log("=== GNOSIS SAFE REVOKE ROLE INFO ===");
            console2.log("Target Address (To): ", config.veZKC);
            console2.log("Function: revokeRole(bytes32,address)");
            console2.log("Role: ");
            console2.logBytes32(adminRole);
            console2.log("Account: ", adminToRemove);
            console2.log("Calldata:");
            console2.logBytes(revokeRoleCallData);
            console2.log("=====================================");
            console2.log("veZKC Admin Revoke Role Calldata Ready");
            console2.log("Transaction NOT executed - use Gnosis Safe to execute");
        } else {
            vm.startBroadcast();

            // Check if caller has admin role
            require(accessControl.hasRole(veZKCContract.ADMIN_ROLE(), msg.sender), "Caller must have ADMIN_ROLE");

            // Revoke ADMIN_ROLE
            accessControl.revokeRole(adminRole, adminToRemove);

            vm.stopBroadcast();

            // Sanity checks
            console2.log("veZKC Contract: ", config.veZKC);
            console2.log("Removed veZKC Admin: ", adminToRemove);
            console2.log("Other Admin still active: ", otherAdmin);
            console2.log("ADMIN_ROLE revoked: ", !accessControl.hasRole(adminRole, adminToRemove));
            console2.log("================================================");
            console2.log("veZKC Admin Role Removed Successfully");
        }

        // Remove from deployment.toml - check both admin fields
        _removeAdminFromToml(deploymentKey, adminToRemove, "vezkc-admin", "vezkc-admin-2");
    }
}

/**
 * Sample Usage for adding admin to StakingRewards:
 *
 * export CHAIN_KEY="anvil"
 * export ADMIN_TO_ADD="0x70997970C51812dc3A010C7d01b50e0d17dc79C8"
 *
 * forge script script/Update.s.sol:AddStakingRewardsAdmin \
 *     --private-key 0xac0974bec39a17e36ba4a6b4d238ff944bacb478cbed5efcae784d7bf4f2ff80 \
 *     --broadcast \
 *     --rpc-url http://127.0.0.1:8545
 */
contract AddStakingRewardsAdmin is BaseDeployment {
    function setUp() public {}

    function run() public {
        (DeploymentConfig memory config, string memory deploymentKey) = ConfigLoader.loadDeploymentConfig(vm);
        require(config.stakingRewards != address(0), "StakingRewards address not set in deployment.toml");

        address adminToAdd = vm.envAddress("ADMIN_TO_ADD");
        require(adminToAdd != address(0), "ADMIN_TO_ADD environment variable not set");

        bool gnosisExecute = vm.envOr("GNOSIS_EXECUTE", false);
        StakingRewards stakingRewardsContract = StakingRewards(config.stakingRewards);
        bytes32 adminRole = stakingRewardsContract.ADMIN_ROLE();

        if (gnosisExecute) {
            console2.log("GNOSIS_EXECUTE=true: Preparing grantRole calldata for Safe execution");
            console2.log("StakingRewards Contract: ", config.stakingRewards);
            console2.log("Admin to Add: ", adminToAdd);
            console2.log("Role: ADMIN_ROLE");

            // Print Gnosis Safe transaction info for grantRole
            bytes memory grantRoleCallData =
                abi.encodeWithSignature("grantRole(bytes32,address)", adminRole, adminToAdd);
            console2.log("================================");
            console2.log("=== GNOSIS SAFE GRANT ROLE INFO ===");
            console2.log("Target Address (To): ", config.stakingRewards);
            console2.log("Function: grantRole(bytes32,address)");
            console2.log("Role: ");
            console2.logBytes32(adminRole);
            console2.log("Account: ", adminToAdd);
            console2.log("Calldata:");
            console2.logBytes(grantRoleCallData);
            console2.log("=====================================");
            console2.log("StakingRewards Admin Grant Role Calldata Ready");
            console2.log("Transaction NOT executed - use Gnosis Safe to execute");
        } else {
            vm.startBroadcast();

            IAccessControl accessControl = IAccessControl(config.stakingRewards);

            // Check if caller has admin role
            require(
                accessControl.hasRole(stakingRewardsContract.ADMIN_ROLE(), msg.sender), "Caller must have ADMIN_ROLE"
            );

            // Grant ADMIN_ROLE
            accessControl.grantRole(adminRole, adminToAdd);

            vm.stopBroadcast();

            // Sanity checks
            console2.log("StakingRewards Contract: ", config.stakingRewards);
            console2.log("New StakingRewards Admin: ", adminToAdd);
            console2.log("ADMIN_ROLE granted: ", accessControl.hasRole(adminRole, adminToAdd));
            console2.log("================================================");
            console2.log("StakingRewards Admin Role Updated Successfully");
        }

        // Update deployment.toml with the new admin (always do this)
        if (config.stakingRewardsAdmin2 == address(0) || config.stakingRewardsAdmin2 == adminToAdd) {
            _updateDeploymentConfig(deploymentKey, "staking-rewards-admin-2", adminToAdd);
        } else if (config.stakingRewardsAdmin == address(0) || config.stakingRewardsAdmin == adminToAdd) {
            _updateDeploymentConfig(deploymentKey, "staking-rewards-admin", adminToAdd);
        } else {
            revert("staking-rewards-admin-2 and staking-rewards-admin are both set already");
        }
    }
}

/**
 * Sample Usage for removing admin from StakingRewards:
 *
 * export CHAIN_KEY="anvil"
 * export ADMIN_TO_REMOVE="0x70997970C51812dc3A010C7d01b50e0d17dc79C8"
 *
 * forge script script/Update.s.sol:RemoveStakingRewardsAdmin \
 *     --private-key 0xac0974bec39a17e36ba4a6b4d238ff944bacb478cbed5efcae784d7bf4f2ff80 \
 *     --broadcast \
 *     --rpc-url http://127.0.0.1:8545
 */
contract RemoveStakingRewardsAdmin is BaseDeployment {
    function setUp() public {}

    function run() public {
        (DeploymentConfig memory config, string memory deploymentKey) = ConfigLoader.loadDeploymentConfig(vm);
        require(config.stakingRewards != address(0), "StakingRewards address not set in deployment.toml");

        address adminToRemove = vm.envAddress("ADMIN_TO_REMOVE");
        require(adminToRemove != address(0), "ADMIN_TO_REMOVE environment variable not set");

        bool gnosisExecute = vm.envOr("GNOSIS_EXECUTE", false);
        StakingRewards stakingRewardsContract = StakingRewards(config.stakingRewards);
        bytes32 adminRole = stakingRewardsContract.ADMIN_ROLE();

        // Safety check: Ensure at least one other admin will remain
        IAccessControl accessControl = IAccessControl(config.stakingRewards);

        address otherAdmin = (config.stakingRewardsAdmin != address(0) && config.stakingRewardsAdmin != adminToRemove)
            ? config.stakingRewardsAdmin
            : config.stakingRewardsAdmin2;
        require(
            otherAdmin != adminToRemove && otherAdmin != address(0)
                && accessControl.hasRole(stakingRewardsContract.ADMIN_ROLE(), otherAdmin),
            "Cannot remove admin: would leave StakingRewards without any admins"
        );

        if (gnosisExecute) {
            console2.log("GNOSIS_EXECUTE=true: Preparing revokeRole calldata for Safe execution");
            console2.log("StakingRewards Contract: ", config.stakingRewards);
            console2.log("Admin to Remove: ", adminToRemove);
            console2.log("Other Admin still active: ", otherAdmin);
            console2.log("Role: ADMIN_ROLE");

            // Print Gnosis Safe transaction info for revokeRole
            bytes memory revokeRoleCallData =
                abi.encodeWithSignature("revokeRole(bytes32,address)", adminRole, adminToRemove);
            console2.log("================================");
            console2.log("=== GNOSIS SAFE REVOKE ROLE INFO ===");
            console2.log("Target Address (To): ", config.stakingRewards);
            console2.log("Function: revokeRole(bytes32,address)");
            console2.log("Role: ");
            console2.logBytes32(adminRole);
            console2.log("Account: ", adminToRemove);
            console2.log("Calldata:");
            console2.logBytes(revokeRoleCallData);
            console2.log("=====================================");
            console2.log("StakingRewards Admin Revoke Role Calldata Ready");
            console2.log("Transaction NOT executed - use Gnosis Safe to execute");
        } else {
            vm.startBroadcast();

            // Check if caller has admin role
            require(
                accessControl.hasRole(stakingRewardsContract.ADMIN_ROLE(), msg.sender), "Caller must have ADMIN_ROLE"
            );

            // Revoke ADMIN_ROLE
            accessControl.revokeRole(adminRole, adminToRemove);

            vm.stopBroadcast();

            // Sanity checks
            console2.log("StakingRewards Contract: ", config.stakingRewards);
            console2.log("Removed StakingRewards Admin: ", adminToRemove);
            console2.log("Other Admin still active: ", otherAdmin);
            console2.log("ADMIN_ROLE revoked: ", !accessControl.hasRole(adminRole, adminToRemove));
            console2.log("================================================");
            console2.log("StakingRewards Admin Role Removed Successfully");
        }

        // Remove from deployment.toml - check both admin fields
        _removeAdminFromToml(deploymentKey, adminToRemove, "staking-rewards-admin", "staking-rewards-admin-2");
    }
}

/**
 * Sample Usage for adding admin to SupplyCalculator:
 *
 * export CHAIN_KEY="anvil"
 * export ADMIN_TO_ADD="0x70997970C51812dc3A010C7d01b50e0d17dc79C8"
 *
 * forge script script/Update.s.sol:AddSupplyCalculatorAdmin \
 *     --private-key 0xac0974bec39a17e36ba4a6b4d238ff944bacb478cbed5efcae784d7bf4f2ff80 \
 *     --broadcast \
 *     --rpc-url http://127.0.0.1:8545
 */
contract AddSupplyCalculatorAdmin is BaseDeployment {
    function setUp() public {}

    function run() public {
        (DeploymentConfig memory config, string memory deploymentKey) = ConfigLoader.loadDeploymentConfig(vm);
        require(config.supplyCalculator != address(0), "SupplyCalculator address not set in deployment.toml");

        address adminToAdd = vm.envAddress("ADMIN_TO_ADD");
        require(adminToAdd != address(0), "ADMIN_TO_ADD environment variable not set");

        bool gnosisExecute = vm.envOr("GNOSIS_EXECUTE", false);
        SupplyCalculator supplyCalculatorContract = SupplyCalculator(config.supplyCalculator);
        bytes32 adminRole = supplyCalculatorContract.ADMIN_ROLE();

        if (gnosisExecute) {
            console2.log("GNOSIS_EXECUTE=true: Preparing grantRole calldata for Safe execution");
            console2.log("SupplyCalculator Contract: ", config.supplyCalculator);
            console2.log("Admin to Add: ", adminToAdd);
            console2.log("Role: ADMIN_ROLE");

            // Print Gnosis Safe transaction info for grantRole
            bytes memory grantRoleCallData =
                abi.encodeWithSignature("grantRole(bytes32,address)", adminRole, adminToAdd);
            console2.log("================================");
            console2.log("=== GNOSIS SAFE GRANT ROLE INFO ===");
            console2.log("Target Address (To): ", config.supplyCalculator);
            console2.log("Function: grantRole(bytes32,address)");
            console2.log("Role: ");
            console2.logBytes32(adminRole);
            console2.log("Account: ", adminToAdd);
            console2.log("Calldata:");
            console2.logBytes(grantRoleCallData);
            console2.log("=====================================");
            console2.log("SupplyCalculator Admin Grant Role Calldata Ready");
            console2.log("Transaction NOT executed - use Gnosis Safe to execute");
        } else {
            vm.startBroadcast();

            IAccessControl accessControl = IAccessControl(config.supplyCalculator);

            // Check if caller has admin role
            require(
                accessControl.hasRole(supplyCalculatorContract.ADMIN_ROLE(), msg.sender), "Caller must have ADMIN_ROLE"
            );

            // Grant ADMIN_ROLE
            accessControl.grantRole(adminRole, adminToAdd);

            vm.stopBroadcast();

            // Sanity checks
            console2.log("SupplyCalculator Contract: ", config.supplyCalculator);
            console2.log("New SupplyCalculator Admin: ", adminToAdd);
            console2.log("ADMIN_ROLE granted: ", accessControl.hasRole(adminRole, adminToAdd));
            console2.log("================================================");
            console2.log("SupplyCalculator Admin Role Updated Successfully");
        }

        // Update deployment.toml with the new admin (always do this)
        if (config.supplyCalculatorAdmin2 == address(0) || config.supplyCalculatorAdmin2 == adminToAdd) {
            _updateDeploymentConfig(deploymentKey, "supply-calculator-admin-2", adminToAdd);
        } else if (config.supplyCalculatorAdmin == address(0) || config.supplyCalculatorAdmin == adminToAdd) {
            _updateDeploymentConfig(deploymentKey, "supply-calculator-admin", adminToAdd);
        } else {
            revert("supply-calculator-admin-2 and supply-calculator-admin are both set already");
        }
    }
}

/**
 * Sample Usage for removing admin from SupplyCalculator:
 *
 * export CHAIN_KEY="anvil"
 * export ADMIN_TO_REMOVE="0x70997970C51812dc3A010C7d01b50e0d17dc79C8"
 *
 * forge script script/Update.s.sol:RemoveSupplyCalculatorAdmin \
 *     --private-key 0xac0974bec39a17e36ba4a6b4d238ff944bacb478cbed5efcae784d7bf4f2ff80 \
 *     --broadcast \
 *     --rpc-url http://127.0.0.1:8545
 */
contract RemoveSupplyCalculatorAdmin is BaseDeployment {
    function setUp() public {}

    function run() public {
        (DeploymentConfig memory config, string memory deploymentKey) = ConfigLoader.loadDeploymentConfig(vm);
        require(config.supplyCalculator != address(0), "SupplyCalculator address not set in deployment.toml");

        address adminToRemove = vm.envAddress("ADMIN_TO_REMOVE");
        require(adminToRemove != address(0), "ADMIN_TO_REMOVE environment variable not set");

        bool gnosisExecute = vm.envOr("GNOSIS_EXECUTE", false);
        SupplyCalculator supplyCalculatorContract = SupplyCalculator(config.supplyCalculator);
        bytes32 adminRole = supplyCalculatorContract.ADMIN_ROLE();

        // Safety check: Ensure at least one other admin will remain
        IAccessControl accessControl = IAccessControl(config.supplyCalculator);

        address otherAdmin = (config.supplyCalculatorAdmin != address(0)
                && config.supplyCalculatorAdmin != adminToRemove)
            ? config.supplyCalculatorAdmin
            : config.supplyCalculatorAdmin2;
        require(
            otherAdmin != adminToRemove && otherAdmin != address(0)
                && accessControl.hasRole(supplyCalculatorContract.ADMIN_ROLE(), otherAdmin),
            "Cannot remove admin: would leave SupplyCalculator without any admins"
        );

        if (gnosisExecute) {
            console2.log("GNOSIS_EXECUTE=true: Preparing revokeRole calldata for Safe execution");
            console2.log("SupplyCalculator Contract: ", config.supplyCalculator);
            console2.log("Admin to Remove: ", adminToRemove);
            console2.log("Other Admin still active: ", otherAdmin);
            console2.log("Role: ADMIN_ROLE");

            // Print Gnosis Safe transaction info for revokeRole
            bytes memory revokeRoleCallData =
                abi.encodeWithSignature("revokeRole(bytes32,address)", adminRole, adminToRemove);
            console2.log("================================");
            console2.log("=== GNOSIS SAFE REVOKE ROLE INFO ===");
            console2.log("Target Address (To): ", config.supplyCalculator);
            console2.log("Function: revokeRole(bytes32,address)");
            console2.log("Role: ");
            console2.logBytes32(adminRole);
            console2.log("Account: ", adminToRemove);
            console2.log("Calldata:");
            console2.logBytes(revokeRoleCallData);
            console2.log("=====================================");
            console2.log("SupplyCalculator Admin Revoke Role Calldata Ready");
            console2.log("Transaction NOT executed - use Gnosis Safe to execute");
        } else {
            vm.startBroadcast();

            // Check if caller has admin role
            require(
                accessControl.hasRole(supplyCalculatorContract.ADMIN_ROLE(), msg.sender), "Caller must have ADMIN_ROLE"
            );

            // Revoke ADMIN_ROLE
            accessControl.revokeRole(adminRole, adminToRemove);

            vm.stopBroadcast();

            // Sanity checks
            console2.log("SupplyCalculator Contract: ", config.supplyCalculator);
            console2.log("Removed SupplyCalculator Admin: ", adminToRemove);
            console2.log("Other Admin still active: ", otherAdmin);
            console2.log("ADMIN_ROLE revoked: ", !accessControl.hasRole(adminRole, adminToRemove));
            console2.log("================================================");
            console2.log("SupplyCalculator Admin Role Removed Successfully");
        }

        // Remove from deployment.toml - check both admin fields
        _removeAdminFromToml(deploymentKey, adminToRemove, "supply-calculator-admin", "supply-calculator-admin-2");
    }
}

/**
 * Sample Usage for adding admin to all contracts:
 *
 * export CHAIN_KEY="anvil"
 * export ADMIN_TO_ADD="0x70997970C51812dc3A010C7d01b50e0d17dc79C8"
 *
 * forge script script/Update.s.sol:AddAdminAll \
 *     --private-key 0xac0974bec39a17e36ba4a6b4d238ff944bacb478cbed5efcae784d7bf4f2ff80 \
 *     --broadcast \
 *     --rpc-url http://127.0.0.1:8545
 */
contract AddAdminAll is BaseDeployment {
    function setUp() public {}

    function run() public {
        (DeploymentConfig memory config, string memory deploymentKey) = ConfigLoader.loadDeploymentConfig(vm);
        require(config.zkc != address(0), "ZKC address not set in deployment.toml");
        require(config.veZKC != address(0), "veZKC address not set in deployment.toml");
        require(config.stakingRewards != address(0), "StakingRewards address not set in deployment.toml");

        address adminToAdd = vm.envAddress("ADMIN_TO_ADD");
        require(adminToAdd != address(0), "ADMIN_TO_ADD environment variable not set");

        bool gnosisExecute = vm.envOr("GNOSIS_EXECUTE", false);

        if (gnosisExecute) {
            console2.log("GNOSIS_EXECUTE=true: Preparing grantRole calldata for Safe execution");
            console2.log("Admin to Add: ", adminToAdd);
            console2.log("");

            // ZKC
            ZKC zkcContract = ZKC(config.zkc);
            bytes32 zkcAdminRole = zkcContract.ADMIN_ROLE();
            bytes memory zkcGrantRoleCallData =
                abi.encodeWithSignature("grantRole(bytes32,address)", zkcAdminRole, adminToAdd);

            console2.log("=== ZKC ADMIN GRANT ===");
            console2.log("Target Address (To): ", config.zkc);
            console2.log("Function: grantRole(bytes32,address)");
            console2.log("Role: ");
            console2.logBytes32(zkcAdminRole);
            console2.log("Account: ", adminToAdd);
            console2.log("Calldata:");
            console2.logBytes(zkcGrantRoleCallData);
            console2.log("");

            // veZKC
            veZKC veZKCContract = veZKC(config.veZKC);
            bytes32 veZKCAdminRole = veZKCContract.ADMIN_ROLE();
            bytes memory veZKCGrantRoleCallData =
                abi.encodeWithSignature("grantRole(bytes32,address)", veZKCAdminRole, adminToAdd);

            console2.log("=== veZKC ADMIN GRANT ===");
            console2.log("Target Address (To): ", config.veZKC);
            console2.log("Function: grantRole(bytes32,address)");
            console2.log("Role: ");
            console2.logBytes32(veZKCAdminRole);
            console2.log("Account: ", adminToAdd);
            console2.log("Calldata:");
            console2.logBytes(veZKCGrantRoleCallData);
            console2.log("");

            // StakingRewards
            StakingRewards stakingRewardsContract = StakingRewards(config.stakingRewards);
            bytes32 stakingAdminRole = stakingRewardsContract.ADMIN_ROLE();
            bytes memory stakingGrantRoleCallData =
                abi.encodeWithSignature("grantRole(bytes32,address)", stakingAdminRole, adminToAdd);

            console2.log("=== StakingRewards ADMIN GRANT ===");
            console2.log("Target Address (To): ", config.stakingRewards);
            console2.log("Function: grantRole(bytes32,address)");
            console2.log("Role: ");
            console2.logBytes32(stakingAdminRole);
            console2.log("Account: ", adminToAdd);
            console2.log("Calldata:");
            console2.logBytes(stakingGrantRoleCallData);
            console2.log("");

            console2.log("Expected Events for Each Contract:");
            console2.log("RoleGranted(bytes32 indexed role, address indexed account, address indexed sender)");
            console2.log("   - role: ADMIN_ROLE (0x00... for all contracts)");
            console2.log("   - account: ", adminToAdd);
            console2.log("   - sender: <Safe address>");
            console2.log("=====================================");
            console2.log("All Admin Grant Role Calldata Ready");
            console2.log("Execute 3 transactions in Gnosis Safe with the above calldata");
        } else {
            vm.startBroadcast();

            // Grant admin role to all three contracts
            ZKC zkcContract = ZKC(config.zkc);
            veZKC veZKCContract = veZKC(config.veZKC);
            StakingRewards stakingRewardsContract = StakingRewards(config.stakingRewards);

            IAccessControl zkcAccessControl = IAccessControl(config.zkc);
            IAccessControl veZKCAccessControl = IAccessControl(config.veZKC);
            IAccessControl stakingAccessControl = IAccessControl(config.stakingRewards);

            // Check if caller has admin role on all contracts
            require(zkcAccessControl.hasRole(zkcContract.ADMIN_ROLE(), msg.sender), "Caller must have ZKC ADMIN_ROLE");
            require(
                veZKCAccessControl.hasRole(veZKCContract.ADMIN_ROLE(), msg.sender), "Caller must have veZKC ADMIN_ROLE"
            );
            require(
                stakingAccessControl.hasRole(stakingRewardsContract.ADMIN_ROLE(), msg.sender),
                "Caller must have StakingRewards ADMIN_ROLE"
            );

            // Grant roles
            zkcAccessControl.grantRole(zkcContract.ADMIN_ROLE(), adminToAdd);
            veZKCAccessControl.grantRole(veZKCContract.ADMIN_ROLE(), adminToAdd);
            stakingAccessControl.grantRole(stakingRewardsContract.ADMIN_ROLE(), adminToAdd);

            vm.stopBroadcast();

            // Sanity checks
            console2.log("ZKC Contract: ", config.zkc);
            console2.log("veZKC Contract: ", config.veZKC);
            console2.log("StakingRewards Contract: ", config.stakingRewards);
            console2.log("New Admin: ", adminToAdd);
            console2.log("ZKC ADMIN_ROLE granted: ", zkcAccessControl.hasRole(zkcContract.ADMIN_ROLE(), adminToAdd));
            console2.log(
                "veZKC ADMIN_ROLE granted: ", veZKCAccessControl.hasRole(veZKCContract.ADMIN_ROLE(), adminToAdd)
            );
            console2.log(
                "StakingRewards ADMIN_ROLE granted: ",
                stakingAccessControl.hasRole(stakingRewardsContract.ADMIN_ROLE(), adminToAdd)
            );
            console2.log("================================================");
            console2.log("All Admin Roles Updated Successfully");
        }

        // Update deployment.toml with the new admin (always do this)
        _updateDeploymentConfig(deploymentKey, "zkc-admin-2", adminToAdd);
        _updateDeploymentConfig(deploymentKey, "vezkc-admin-2", adminToAdd);
        _updateDeploymentConfig(deploymentKey, "staking-rewards-admin-2", adminToAdd);
    }
}

/**
 * Sample Usage for removing admin from all contracts:
 *
 * export CHAIN_KEY="anvil"
 * export ADMIN_TO_REMOVE="0x70997970C51812dc3A010C7d01b50e0d17dc79C8"
 *
 * forge script script/Update.s.sol:RemoveAdminAll \
 *     --private-key 0xac0974bec39a17e36ba4a6b4d238ff944bacb478cbed5efcae784d7bf4f2ff80 \
 *     --broadcast \
 *     --rpc-url http://127.0.0.1:8545
 */
contract RemoveAdminAll is BaseDeployment {
    function setUp() public {}

    function run() public {
        (DeploymentConfig memory config, string memory deploymentKey) = ConfigLoader.loadDeploymentConfig(vm);
        require(config.zkc != address(0), "ZKC address not set in deployment.toml");
        require(config.veZKC != address(0), "veZKC address not set in deployment.toml");
        require(config.stakingRewards != address(0), "StakingRewards address not set in deployment.toml");

        address adminToRemove = vm.envAddress("ADMIN_TO_REMOVE");
        require(adminToRemove != address(0), "ADMIN_TO_REMOVE environment variable not set");

        // Safety check: Ensure at least one other admin will remain on each contract
        ZKC zkcContract = ZKC(config.zkc);
        veZKC veZKCContract = veZKC(config.veZKC);
        StakingRewards stakingRewardsContract = StakingRewards(config.stakingRewards);

        IAccessControl zkcAccessControl = IAccessControl(config.zkc);
        IAccessControl veZKCAccessControl = IAccessControl(config.veZKC);
        IAccessControl stakingAccessControl = IAccessControl(config.stakingRewards);

        // Check ZKC contract
        address zkcOtherAdmin =
            (config.zkcAdmin != address(0) && config.zkcAdmin != adminToRemove) ? config.zkcAdmin : config.zkcAdmin2;
        assert(zkcOtherAdmin != adminToRemove && zkcOtherAdmin != address(0));
        require(
            zkcOtherAdmin != address(0) && zkcAccessControl.hasRole(zkcContract.ADMIN_ROLE(), zkcOtherAdmin),
            "Cannot remove admin: would leave ZKC without any admins"
        );

        // Check veZKC contract
        address veZKCOtherAdmin = (config.veZKCAdmin != address(0) && config.veZKCAdmin != adminToRemove)
            ? config.veZKCAdmin
            : config.veZKCAdmin2;
        assert(veZKCOtherAdmin != adminToRemove && veZKCOtherAdmin != address(0));
        require(
            veZKCOtherAdmin != address(0) && veZKCAccessControl.hasRole(veZKCContract.ADMIN_ROLE(), veZKCOtherAdmin),
            "Cannot remove admin: would leave veZKC without any admins"
        );

        // Check StakingRewards contract
        address stakingOtherAdmin = (config.stakingRewardsAdmin != address(0)
                && config.stakingRewardsAdmin != adminToRemove)
            ? config.stakingRewardsAdmin
            : config.stakingRewardsAdmin2;
        assert(stakingOtherAdmin != adminToRemove && stakingOtherAdmin != address(0));
        require(
            stakingOtherAdmin != address(0)
                && stakingAccessControl.hasRole(stakingRewardsContract.ADMIN_ROLE(), stakingOtherAdmin),
            "Cannot remove admin: would leave StakingRewards without any admins"
        );

        bool gnosisExecute = vm.envOr("GNOSIS_EXECUTE", false);

        if (gnosisExecute) {
            console2.log("GNOSIS_EXECUTE=true: Preparing revokeRole calldata for Safe execution");
            console2.log("Admin to Remove: ", adminToRemove);
            console2.log("");

            // ZKC
            ZKC zkcContract = ZKC(config.zkc);
            bytes32 zkcAdminRole = zkcContract.ADMIN_ROLE();
            bytes memory zkcRevokeRoleCallData =
                abi.encodeWithSignature("revokeRole(bytes32,address)", zkcAdminRole, adminToRemove);

            console2.log("=== ZKC ADMIN REVOKE ===");
            console2.log("Target Address (To): ", config.zkc);
            console2.log("Function: revokeRole(bytes32,address)");
            console2.log("Role: ");
            console2.logBytes32(zkcAdminRole);
            console2.log("Account: ", adminToRemove);
            console2.log("Calldata:");
            console2.logBytes(zkcRevokeRoleCallData);
            console2.log("");

            // veZKC
            veZKC veZKCContract = veZKC(config.veZKC);
            bytes32 veZKCAdminRole = veZKCContract.ADMIN_ROLE();
            bytes memory veZKCRevokeRoleCallData =
                abi.encodeWithSignature("revokeRole(bytes32,address)", veZKCAdminRole, adminToRemove);

            console2.log("=== veZKC ADMIN REVOKE ===");
            console2.log("Target Address (To): ", config.veZKC);
            console2.log("Function: revokeRole(bytes32,address)");
            console2.log("Role: ");
            console2.logBytes32(veZKCAdminRole);
            console2.log("Account: ", adminToRemove);
            console2.log("Calldata:");
            console2.logBytes(veZKCRevokeRoleCallData);
            console2.log("");

            // StakingRewards
            StakingRewards stakingRewardsContract = StakingRewards(config.stakingRewards);
            bytes32 stakingAdminRole = stakingRewardsContract.ADMIN_ROLE();
            bytes memory stakingRevokeRoleCallData =
                abi.encodeWithSignature("revokeRole(bytes32,address)", stakingAdminRole, adminToRemove);

            console2.log("=== StakingRewards ADMIN REVOKE ===");
            console2.log("Target Address (To): ", config.stakingRewards);
            console2.log("Function: revokeRole(bytes32,address)");
            console2.log("Role: ");
            console2.logBytes32(stakingAdminRole);
            console2.log("Account: ", adminToRemove);
            console2.log("Calldata:");
            console2.logBytes(stakingRevokeRoleCallData);
            console2.log("");

            console2.log("Expected Events for Each Contract:");
            console2.log("RoleRevoked(bytes32 indexed role, address indexed account, address indexed sender)");
            console2.log("   - role: ADMIN_ROLE (0x00... for all contracts)");
            console2.log("   - account: ", adminToRemove);
            console2.log("   - sender: <Safe address>");
            console2.log("=====================================");
            console2.log("All Admin Revoke Role Calldata Ready");
            console2.log("Execute 3 transactions in Gnosis Safe with the above calldata");
        } else {
            vm.startBroadcast();

            // Check if caller has admin role on all contracts
            require(zkcAccessControl.hasRole(zkcContract.ADMIN_ROLE(), msg.sender), "Caller must have ZKC ADMIN_ROLE");
            require(
                veZKCAccessControl.hasRole(veZKCContract.ADMIN_ROLE(), msg.sender), "Caller must have veZKC ADMIN_ROLE"
            );
            require(
                stakingAccessControl.hasRole(stakingRewardsContract.ADMIN_ROLE(), msg.sender),
                "Caller must have StakingRewards ADMIN_ROLE"
            );

            // Revoke roles
            zkcAccessControl.revokeRole(zkcContract.ADMIN_ROLE(), adminToRemove);
            veZKCAccessControl.revokeRole(veZKCContract.ADMIN_ROLE(), adminToRemove);
            stakingAccessControl.revokeRole(stakingRewardsContract.ADMIN_ROLE(), adminToRemove);

            vm.stopBroadcast();

            // Sanity checks
            console2.log("ZKC Contract: ", config.zkc);
            console2.log("veZKC Contract: ", config.veZKC);
            console2.log("StakingRewards Contract: ", config.stakingRewards);
            console2.log("Removed Admin: ", adminToRemove);
            console2.log("ZKC ADMIN_ROLE revoked: ", !zkcAccessControl.hasRole(zkcContract.ADMIN_ROLE(), adminToRemove));
            console2.log(
                "veZKC ADMIN_ROLE revoked: ", !veZKCAccessControl.hasRole(veZKCContract.ADMIN_ROLE(), adminToRemove)
            );
            console2.log(
                "StakingRewards ADMIN_ROLE revoked: ",
                !stakingAccessControl.hasRole(stakingRewardsContract.ADMIN_ROLE(), adminToRemove)
            );
            console2.log("================================================");
            console2.log("All Admin Roles Removed Successfully");
        }

        // Remove from deployment.toml - check both admin fields for all contracts
        _removeAdminFromToml(deploymentKey, adminToRemove, "zkc-admin", "zkc-admin-2");
        _removeAdminFromToml(deploymentKey, adminToRemove, "vezkc-admin", "vezkc-admin-2");
        _removeAdminFromToml(deploymentKey, adminToRemove, "staking-rewards-admin", "staking-rewards-admin-2");
    }
}<|MERGE_RESOLUTION|>--- conflicted
+++ resolved
@@ -218,7 +218,7 @@
  *     --private-key 0xac0974bec39a17e36ba4a6b4d238ff944bacb478cbed5efcae784d7bf4f2ff80 \
  *     --rpc-url http://127.0.0.1:8545
  */
-contract UpdateSupplyCalculatorUnlocked is BaseDeployment {
+contract UpdateSupplyCalculatorLocked is BaseDeployment {
     function setUp() public {}
 
     function run() public {
@@ -237,10 +237,7 @@
 
         // Get current values for logging
         uint256 currentUnlocked = supplyCalculator.unlocked();
-<<<<<<< HEAD
         uint256 currentLocked = supplyCalculator.locked();
-=======
->>>>>>> b7356fcb
         uint256 currentCirculatingSupply = supplyCalculator.circulatingSupply();
 
         console2.log("================================================");
@@ -257,11 +254,7 @@
 
         if (gnosisExecute) {
             // Print Gnosis Safe transaction info for manual execution
-<<<<<<< HEAD
             _printGnosisSafeInfo(config.supplyCalculator, newLocked);
-=======
-            _printGnosisSafeInfo(config.supplyCalculator, newUnlocked);
->>>>>>> b7356fcb
 
             // Calculate expected new values for display
             uint256 expectedNewCirculatingSupply = currentCirculatingSupply - currentUnlocked + newUnlocked;
@@ -277,20 +270,12 @@
         } else {
             vm.startBroadcast();
 
-<<<<<<< HEAD
             // Update the locked value (which will also update unlocked)
             supplyCalculator.updateLockedValue(newLocked);
 
             // Get updated values
             uint256 updatedUnlocked = supplyCalculator.unlocked();
             uint256 updatedLocked = supplyCalculator.locked();
-=======
-            // Update the unlocked value
-            supplyCalculator.updateUnlockedValue(newUnlocked);
-
-            // Get updated values
-            uint256 updatedUnlocked = supplyCalculator.unlocked();
->>>>>>> b7356fcb
             uint256 updatedCirculatingSupply = supplyCalculator.circulatingSupply();
 
             vm.stopBroadcast();
@@ -315,13 +300,8 @@
 
     /// @notice Print Gnosis Safe transaction information for manual updates
     /// @param targetAddress The SupplyCalculator contract address (target for Gnosis Safe)
-<<<<<<< HEAD
     /// @param newLocked The new locked value to set
     function _printGnosisSafeInfo(address targetAddress, uint256 newLocked) internal pure {
-=======
-    /// @param newUnlocked The new unlocked value to set
-    function _printGnosisSafeInfo(address targetAddress, uint256 newUnlocked) internal pure {
->>>>>>> b7356fcb
         console2.log("================================");
         console2.log("================================");
         console2.log("=== GNOSIS SAFE UPDATE INFO ===");
