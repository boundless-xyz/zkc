#!/bin/bash
set -euo pipefail

# Load environment configuration from TOML files
load_env_var() {
    local key="$1"
    local var_name="$2"
    local file="${3:-deployment.toml}"
    
    # Try secrets file first if it exists
    if [[ -f "deployment_secrets.toml" ]] && [[ "$file" == "deployment_secrets.toml" ]]; then
        value=$(python3 -c "
import tomlkit
try:
    doc = tomlkit.load(open('deployment_secrets.toml'))
    print(doc['deployment']['$CHAIN_KEY'].get('$key', ''))
except:
    print('')
" 2>/dev/null || echo "")
        if [[ -n "$value" ]]; then
            export "$var_name"="$value"
            return
        fi
    fi
    
    # Fallback to main deployment.toml
    value=$(python3 -c "
import tomlkit
try:
    doc = tomlkit.load(open('deployment.toml'))
    print(doc['deployment']['$CHAIN_KEY'].get('$key', ''))
except:
    print('')
" 2>/dev/null || echo "")
    if [[ -n "$value" ]]; then
        export "$var_name"="$value"
    fi
}

# Check prerequisites
check_prerequisites() {
    echo "Checking prerequisites..."
    
    command -v python3 >/dev/null 2>&1 || { 
        echo "❌ python3 is required but not installed"
        exit 1
    }
    
    python3 -c "import tomlkit" 2>/dev/null || { 
        echo "❌ tomlkit is required: pip install tomlkit"
        exit 1
    }
    
    command -v yq >/dev/null 2>&1 || { 
        echo "❌ yq is required: brew install yq"
        exit 1
    }
    
    command -v cast >/dev/null 2>&1 || { 
        echo "❌ cast is required: install Foundry"
        exit 1
    }
    
    echo "✅ All prerequisites satisfied"
}

# Create reference build for upgrades
create_reference_build() {
    local contract_type="$1"
    local deployed_commit
    local commit_field
    
    # Determine which commit field to use based on contract type
    case "$contract_type" in
        zkc)
            commit_field="zkc-commit"
            ;;
        vezkc)
            commit_field="vezkc-commit"
            ;;
        staking)
            commit_field="staking-rewards-commit"
            ;;
        *)
            echo "❌ Unknown contract type: $contract_type"
            exit 1
            ;;
    esac
    
    echo "Creating reference build for $contract_type upgrade safety checks..."
    
    # Get deployed commit from deployment.toml
    deployed_commit=$(python3 -c "
import tomlkit
doc = tomlkit.load(open('deployment.toml'))
commit = doc['deployment']['$CHAIN_KEY'].get('$commit_field', '')
if not commit:
    raise Exception('No $commit_field found for $CHAIN_KEY')
print(commit.strip())
")
    
    if [[ -z "$deployed_commit" ]]; then
        echo "❌ No deployment commit found for $CHAIN_KEY"
        echo "Cannot create reference build for upgrade"
        exit 1
    fi
    
    echo "📦 Creating reference build from commit: $deployed_commit"
    
    # Check if reference build already exists for this commit
    local reference_dir="build-info-reference-${deployed_commit}"
    if [[ -d "$reference_dir" ]] && [[ -n "$(ls -A "$reference_dir" 2>/dev/null)" ]]; then
        echo "✅ Reference build already exists for commit $deployed_commit"
        echo "📁 Using cached reference build: $reference_dir"
        echo "📁 Build info files: $(ls -1 "$reference_dir" | wc -l) files"
        return 0
    fi
    
    # Create worktree for reference build
    local worktree_path="../${contract_type}-reference-${deployed_commit}"
    
    # Clean up existing worktree if it exists
    if [[ -d "$worktree_path" ]]; then
        echo "🧹 Cleaning up existing reference worktree..."
        git worktree remove "$worktree_path" --force 2>/dev/null || true
    fi
    
    # Create new worktree
    git worktree add "$worktree_path" "$deployed_commit"
    
    # Build reference and copy build info
    echo "🔨 Building reference contracts..."
    (
        cd "$worktree_path"
        # Clean and do a full build to ensure complete build info
        forge clean
        
        # Check if [profile.reference] exists in foundry.toml
        if grep -q '^\[profile\.reference\]' foundry.toml 2>/dev/null; then
            echo "📋 Found [profile.reference] in foundry.toml, using reference profile..."
            FOUNDRY_PROFILE=reference forge build
            
            # Check if build info was created
            if [[ ! -d "out-reference/build-info" ]] || [[ -z "$(ls -A out-reference/build-info 2>/dev/null)" ]]; then
                echo "❌ No build info created in reference build"
                echo "This may cause upgrade validation to fail"
            else
                mkdir -p "$OLDPWD/build-info-reference-${deployed_commit}"
                cp -R out-reference/build-info/* "$OLDPWD/build-info-reference-${deployed_commit}/"
            fi
        else
            echo "📋 No [profile.reference] found in foundry.toml, using command-line flags..."
            forge build --out out-reference --build-info --build-info-path out-reference/build-info --extra-output storageLayout
            
            # Check if build info was created
            if [[ ! -d "out-reference/build-info" ]] || [[ -z "$(ls -A out-reference/build-info 2>/dev/null)" ]]; then
                echo "❌ No build info created with command-line flags"
                echo "This may cause upgrade validation to fail"
            else
                mkdir -p "$OLDPWD/build-info-reference-${deployed_commit}"
                cp -R out-reference/build-info/* "$OLDPWD/build-info-reference-${deployed_commit}/"
            fi
        fi
    )
    
    # Clean up worktree
    git worktree remove "$worktree_path" --force
    
    # Verify build info was copied
    if [[ -d "build-info-reference-${deployed_commit}" ]] && [[ -n "$(ls -A "build-info-reference-${deployed_commit}" 2>/dev/null)" ]]; then
        echo "✅ Reference build created in build-info-reference-${deployed_commit}/"
        echo "📁 Build info files: $(ls -1 "build-info-reference-${deployed_commit}" | wc -l) files"
    else
        echo "❌ Failed to create reference build info"
        echo "This may cause upgrade validation to fail"
    fi
}

# Execute forge script with proper configuration
forge_script() {
    local script_name="$1"
    shift
    
    echo "🚀 Executing $script_name..."
    
    # Determine the correct script file
    local script_file
    if [[ "$script_name" == Deploy* ]]; then
        script_file="Deploy.s.sol"
    elif [[ "$script_name" == Upgrade* ]]; then
        script_file="Upgrade.s.sol"
    elif [[ "$script_name" == "ZKCStartEpochs" ]]; then
        script_file="Upgrade.s.sol"
    elif [[ "$script_name" == Rollback* ]]; then
        script_file="Rollback.s.sol"
    elif [[ "$script_name" == Update* ]]; then
        script_file="Update.s.sol"
    elif [[ "$script_name" == Add* ]] || [[ "$script_name" == Remove* ]]; then
        script_file="Update.s.sol"
    elif [[ "$script_name" == Dev_* ]]; then
        script_file="Ops.s.sol"
    else
        echo "❌ Unknown script type: $script_name"
        exit 1
    fi
    
    local cmd="forge script script/$script_file:$script_name"
    cmd="$cmd --rpc-url $RPC_URL"
    
    # Add etherscan verification if available
    if [[ -n "${ETHERSCAN_API_KEY:-}" ]]; then
        cmd="$cmd --etherscan-api-key $ETHERSCAN_API_KEY"
    fi
    
    # Configure signing method
    if [[ "$USE_FIREBLOCKS" == "true" ]]; then
        if ! command -v fireblocks-json-rpc >/dev/null 2>&1; then
            echo "❌ fireblocks-json-rpc not found in PATH"
            echo "Install from: https://github.com/fireblocks/fireblocks-json-rpc"
            exit 1
        fi
        
        if [[ -z "${FIREBLOCKS_API_KEY:-}" ]]; then
            echo "❌ FIREBLOCKS_API_KEY not set"
            exit 1
        fi
        
        cmd="fireblocks-json-rpc --http -- $cmd"
    else
        cmd="$cmd --private-key $PRIVATE_KEY"
    fi
    
    # Add optional flags
    for arg in "$@"; do
        cmd="$cmd $arg"
    done
    
    echo "📝 Running: $cmd"
    eval "$cmd"
    
    # deployment.toml is now updated automatically via FFI calls in the Solidity scripts
    if [[ "$script_name" == "Deploy"* ]] && [[ " $@ " == *" --broadcast "* ]]; then
        echo "✅ Deployment completed - deployment.toml updated automatically"
    elif [[ "$script_name" == "Upgrade"* ]] && [[ " $@ " == *" --broadcast "* ]]; then
        echo "✅ Upgrade completed - deployment.toml updated automatically"
    fi
}

# Deployment.toml is now updated automatically via FFI calls in Solidity scripts

# Print usage information
usage() {
    cat << EOF
Usage: $0 <command> [options]

Commands:
  deploy-zkc             Deploy ZKC token contract
  deploy-vezkc           Deploy veZKC staking contract
  deploy-staking         Deploy StakingRewards contract
  deploy-circulating     Deploy CirculatingZKC contract
  upgrade-zkc            Upgrade ZKC implementation (no initializer)
  upgrade-zkc-initv2     Upgrade ZKC implementation and call initializeV2
  zkc-start-epochs       Call initializeV3 to start epochs (no upgrade)
  upgrade-vezkc          Upgrade veZKC implementation  
  upgrade-staking        Upgrade StakingRewards implementation
  rollback-zkc           Rollback ZKC to previous implementation
  rollback-vezkc         Rollback veZKC to previous implementation
  rollback-staking       Rollback StakingRewards to previous implementation
  update-povw-minter     Set POVW_MINTER_ROLE in ZKC contract
  update-staking-minter  Set STAKING_MINTER_ROLE in ZKC contract
<<<<<<< HEAD
  update-circulating     Update unlocked value in CirculatingZKC contract
=======
  add-zkc-admin          Add admin to ZKC contract
  remove-zkc-admin       Remove admin from ZKC contract
  add-vezkc-admin        Add admin to veZKC contract
  remove-vezkc-admin     Remove admin from veZKC contract
  add-staking-admin      Add admin to StakingRewards contract
  remove-staking-admin   Remove admin from StakingRewards contract
  add-admin-all          Add admin to all contracts (ZKC, veZKC, StakingRewards)
  remove-admin-all       Remove admin from all contracts (ZKC, veZKC, StakingRewards)
>>>>>>> 59c3486a
  dev-mint-to-self       Development: mint initial tokens to caller

Options:
  -f, --fireblocks       Use Fireblocks for transaction signing
  --broadcast            Broadcast transactions to network
  --verify               Verify contracts on Etherscan
  -h, --help             Show this help message

Environment Variables:
  CHAIN_KEY              Required. Deployment environment key (anvil, ethereum-mainnet, ethereum-sepolia, ethereum-sepolia-staging)
  PRIVATE_KEY            Required. Private key for transaction signing (0x...)
  GNOSIS_EXECUTE         Optional. Set to 'true' to generate Gnosis Safe calldata without executing transactions
  SKIP_SAFETY_CHECKS     Optional. Set to 'true' to skip upgrade safety checks (WARNING: unsafe!)
  ADMIN_TO_ADD           Required for add-*-admin commands. Admin address to grant role to (0x...)
  ADMIN_TO_REMOVE        Required for remove-*-admin commands. Admin address to revoke role from (0x...)
  
Examples:
  # Deploy ZKC to anvil
  CHAIN_KEY=anvil \
  PRIVATE_KEY=0x... \
  INITIAL_MINTER_1="0xf39Fd6e51aad88F6F4ce6aB8827279cffFb92266" \
  INITIAL_MINTER_2="0x0000000000000000000000000000000000000000" \
  TOTAL_INITIAL_SUPPLY="1000000000000000000000000000" \
  INITIAL_MINTER_1_AMOUNT="1000000000000000000000000000" \
  INITIAL_MINTER_2_AMOUNT="0" \
  SALT="0x0000000000000000000000000000000000000000000000000000000000000001" \
  ADMIN="0xf39Fd6e51aad88F6F4ce6aB8827279cffFb92266" \
  script/manage deploy-zkc --broadcast
  
  # Deploy veZKC to sepolia with Fireblocks (requires ZKC already deployed)
  PRIVATE_KEY=0x... CHAIN_KEY=ethereum-sepolia ./script/manage deploy-vezkc --fireblocks --broadcast --verify
  
  # Deploy to staging environment
  PRIVATE_KEY=0x... CHAIN_KEY=ethereum-sepolia-staging ./script/manage deploy-zkc --broadcast
  
  # Deploy StakingRewards to anvil (requires ZKC and veZKC already deployed)
  PRIVATE_KEY=0x... CHAIN_KEY=anvil ./script/manage deploy-staking --broadcast

  # Deploy CirculatingZKC to anvil (requires ZKC already deployed)
  PRIVATE_KEY=0x... INITIAL_UNLOCKED="500000000000000000000000000" CHAIN_KEY=anvil ./script/manage deploy-circulating --broadcast
  
  # Upgrade ZKC on mainnet with verification (no initializer)
  PRIVATE_KEY=0x... CHAIN_KEY=ethereum-mainnet ./script/manage upgrade-zkc --broadcast --verify
  
  # Upgrade ZKC and call initializeV2
  PRIVATE_KEY=0x... CHAIN_KEY=ethereum-mainnet ./script/manage upgrade-zkc-initv2 --broadcast --verify
  
  # Start ZKC epochs (call initializeV3 without upgrade)
  PRIVATE_KEY=0x... CHAIN_KEY=ethereum-mainnet ./script/manage zkc-start-epochs --broadcast
  
  # Upgrade ZKC skipping safety checks (WARNING: unsafe!)
  PRIVATE_KEY=0x... CHAIN_KEY=anvil SKIP_SAFETY_CHECKS=true ./script/manage upgrade-zkc --broadcast
  
  # Rollback ZKC to previous implementation
  PRIVATE_KEY=0x... CHAIN_KEY=anvil ./script/manage rollback-zkc --broadcast
  
  # Set POVW minter role (requires POVW_MINTER env var)
  PRIVATE_KEY=0x... POVW_MINTER=0x123... CHAIN_KEY=anvil ./script/manage update-povw-minter --broadcast
<<<<<<< HEAD

  # Update CirculatingZKC unlocked value (requires NEW_UNLOCKED env var)
  PRIVATE_KEY=0x... NEW_UNLOCKED="750000000000000000000000000" CHAIN_KEY=anvil ./script/manage update-circulating --broadcast

=======
  
  # Add admin to ZKC contract
  PRIVATE_KEY=0x... ADMIN_TO_ADD=0x123... CHAIN_KEY=anvil ./script/manage add-zkc-admin --broadcast
  
  # Remove admin from veZKC contract
  PRIVATE_KEY=0x... ADMIN_TO_REMOVE=0x123... CHAIN_KEY=anvil ./script/manage remove-vezkc-admin --broadcast
  
  # Add admin to all contracts at once
  PRIVATE_KEY=0x... ADMIN_TO_ADD=0x123... CHAIN_KEY=anvil ./script/manage add-admin-all --broadcast
  
>>>>>>> 59c3486a
  # Development: mint initial tokens to self (requires MINT_AMOUNT env var)
  PRIVATE_KEY=0x... MINT_AMOUNT=1000000000000000000000000 CHAIN_KEY=anvil ./script/manage dev-mint-to-self --broadcast

Gnosis Safe Examples (GNOSIS_EXECUTE=true):
  # Generate upgrade calldata for Gnosis Safe (deploy implementation only)
  GNOSIS_EXECUTE=true CHAIN_KEY=ethereum-mainnet ./script/manage upgrade-zkc
  
  # Generate initializeV3 calldata for Gnosis Safe
  GNOSIS_EXECUTE=true CHAIN_KEY=ethereum-mainnet ./script/manage zkc-start-epochs
  
  # Generate rollback calldata for Gnosis Safe
  GNOSIS_EXECUTE=true CHAIN_KEY=ethereum-mainnet ./script/manage rollback-zkc
  
  # Generate role grant calldata for Gnosis Safe
  GNOSIS_EXECUTE=true POVW_MINTER=0x123... CHAIN_KEY=ethereum-mainnet ./script/manage update-povw-minter
  
  # Generate admin grant calldata for Gnosis Safe
  GNOSIS_EXECUTE=true ADMIN_TO_ADD=0x123... CHAIN_KEY=ethereum-mainnet ./script/manage add-zkc-admin
  
  # Generate admin revoke calldata for Gnosis Safe
  GNOSIS_EXECUTE=true ADMIN_TO_REMOVE=0x123... CHAIN_KEY=ethereum-mainnet ./script/manage remove-staking-admin
  
  # Generate admin management for all contracts at once
  GNOSIS_EXECUTE=true ADMIN_TO_ADD=0x123... CHAIN_KEY=ethereum-mainnet ./script/manage add-admin-all

  # Generate CirculatingZKC update calldata for Gnosis Safe
  GNOSIS_EXECUTE=true NEW_UNLOCKED="750000000000000000000000000" CHAIN_KEY=ethereum-mainnet ./script/manage update-circulating

Notes:
  - Network configuration is loaded from deployment.toml and deployment_secrets.toml
  - Private keys must be provided via PRIVATE_KEY environment variable
  - Upgrades require reference builds for safety checks
  - Fireblocks requires fireblocks-json-rpc to be installed
  - All deployments automatically update deployment.toml
EOF
}

# Main execution logic
main() {
    echo "🔧 ZKC Deployment Manager"
    echo "=========================="
    
    # Parse flags first
    USE_FIREBLOCKS=false
    SCRIPT_ARGS=()
    
    while [[ $# -gt 0 ]]; do
        case $1 in
            -f|--fireblocks)
                USE_FIREBLOCKS=true
                shift
                ;;
            -h|--help)
                usage
                exit 0
                ;;
            deploy-*|upgrade-*|rollback-*|update-*|add-*|remove-*|dev-*|zkc-start-epochs)
                COMMAND="$1"
                shift
                ;;
            *)
                SCRIPT_ARGS+=("$1")
                shift
                ;;
        esac
    done
    
    # Check for required command
    if [[ -z "${COMMAND:-}" ]]; then
        echo "❌ No command specified"
        usage
        exit 1
    fi
    
    # Check prerequisites
    check_prerequisites
    
    # Required environment variable
    if [[ -z "${CHAIN_KEY:-}" ]]; then
        echo "❌ CHAIN_KEY environment variable is required"
        echo "Example: CHAIN_KEY=anvil ./script/manage deploy-all --broadcast"
        exit 1
    fi
    
    echo "🌐 Chain: $CHAIN_KEY"
    
    # Load configuration from TOML files
    echo "📋 Loading configuration..."
    load_env_var "rpc-url" "RPC_URL" "deployment_secrets.toml"
    load_env_var "etherscan-api-key" "ETHERSCAN_API_KEY" "deployment_secrets.toml"
    load_env_var "id" "CHAIN_ID"
    
    # PRIVATE_KEY must be set as environment variable
    if [[ -z "${PRIVATE_KEY:-}" ]]; then
        echo "❌ PRIVATE_KEY environment variable is required"
        echo "Set it with: export PRIVATE_KEY=0x..."
        exit 1
    fi
    
    if [[ "$USE_FIREBLOCKS" == "true" ]]; then
        load_env_var "fireblocks-api-key" "FIREBLOCKS_API_KEY" "deployment_secrets.toml"
        echo "🔐 Using Fireblocks for signing"
    fi
    
    # Verify required configuration
    if [[ -z "${RPC_URL:-}" ]]; then
        echo "❌ RPC URL not configured for $CHAIN_KEY"
        exit 1
    fi
    
    if [[ -z "${CHAIN_ID:-}" ]]; then
        echo "❌ Chain ID not configured for $CHAIN_KEY"
        exit 1
    fi
    
    # Verify chain ID matches RPC
    echo "🔍 Verifying chain configuration..."
    actual_chain_id=$(cast chain-id --rpc-url "$RPC_URL" 2>/dev/null || echo "")
    if [[ "$actual_chain_id" != "$CHAIN_ID" ]]; then
        echo "❌ Chain ID mismatch:"
        echo "   Expected: $CHAIN_ID (from deployment.toml)"
        echo "   Actual:   $actual_chain_id (from RPC)"
        exit 1
    fi
    echo "✅ Chain ID verified: $CHAIN_ID"
    
    # Create reference build for upgrade commands (unless skipping safety checks)
    if [[ "$COMMAND" == upgrade-* ]]; then
        if [[ "${SKIP_SAFETY_CHECKS:-false}" == "true" ]]; then
            echo "⚠️  SKIP_SAFETY_CHECKS=true - Skipping reference build creation"
            echo "⚠️  WARNING: Upgrade safety checks will be disabled!"
        else
            # Extract contract type from command
            local contract_type=""
            case "$COMMAND" in
                upgrade-zkc|upgrade-zkc-initv2)
                    contract_type="zkc"
                    ;;
                upgrade-vezkc)
                    contract_type="vezkc"
                    ;;
                upgrade-staking)
                    contract_type="staking"
                    ;;
                *)
                    echo "❌ Unknown upgrade command: $COMMAND"
                    exit 1
                    ;;
            esac
            
            create_reference_build "$contract_type"
        fi
        
        # Always ensure current build is clean and complete for all upgrades
        echo "🧹 Cleaning current build artifacts..."
        forge clean
        echo "🔨 Rebuilding all contracts for upgrade..."
        forge build
        echo "✅ Current build completed successfully"
    fi
    
    # Execute the requested command
    case "$COMMAND" in
        deploy-zkc)
            forge_script "DeployZKC" "${SCRIPT_ARGS[@]+"${SCRIPT_ARGS[@]}"}"
            ;;
        deploy-vezkc)
            forge_script "DeployVeZKC" "${SCRIPT_ARGS[@]+"${SCRIPT_ARGS[@]}"}"
            ;;
        deploy-staking)
            forge_script "DeployStakingRewards" "${SCRIPT_ARGS[@]+"${SCRIPT_ARGS[@]}"}"
            ;;
        deploy-circulating)
            forge_script "DeployCirculatingZKC" "${SCRIPT_ARGS[@]+"${SCRIPT_ARGS[@]}"}"
            ;;
        upgrade-zkc)
            forge_script "UpgradeZKC" "${SCRIPT_ARGS[@]+"${SCRIPT_ARGS[@]}"}"
            ;;
        upgrade-zkc-initv2)
            forge_script "UpgradeZKC_InitV2" "${SCRIPT_ARGS[@]+"${SCRIPT_ARGS[@]}"}"
            ;;
        zkc-start-epochs)
            forge_script "ZKCStartEpochs" "${SCRIPT_ARGS[@]+"${SCRIPT_ARGS[@]}"}"
            ;;
        upgrade-vezkc)
            forge_script "UpgradeVeZKC" "${SCRIPT_ARGS[@]+"${SCRIPT_ARGS[@]}"}"
            ;;
        upgrade-staking)
            forge_script "UpgradeStakingRewards" "${SCRIPT_ARGS[@]+"${SCRIPT_ARGS[@]}"}"
            ;;
        rollback-zkc)
            forge_script "RollbackZKC" "${SCRIPT_ARGS[@]+"${SCRIPT_ARGS[@]}"}"
            ;;
        rollback-vezkc)
            forge_script "RollbackVeZKC" "${SCRIPT_ARGS[@]+"${SCRIPT_ARGS[@]}"}"
            ;;
        rollback-staking)
            forge_script "RollbackStakingRewards" "${SCRIPT_ARGS[@]+"${SCRIPT_ARGS[@]}"}"
            ;;
        update-povw-minter)
            forge_script "UpdatePOVWMinter" "${SCRIPT_ARGS[@]+"${SCRIPT_ARGS[@]}"}"
            ;;
        update-staking-minter)
            forge_script "UpdateStakingMinter" "${SCRIPT_ARGS[@]+"${SCRIPT_ARGS[@]}"}"
            ;;
<<<<<<< HEAD
        update-circulating)
            forge_script "UpdateCirculatingUnlocked" "${SCRIPT_ARGS[@]+"${SCRIPT_ARGS[@]}"}"
=======
        add-zkc-admin)
            forge_script "AddZKCAdmin" "${SCRIPT_ARGS[@]+"${SCRIPT_ARGS[@]}"}"
            ;;
        remove-zkc-admin)
            forge_script "RemoveZKCAdmin" "${SCRIPT_ARGS[@]+"${SCRIPT_ARGS[@]}"}"
            ;;
        add-vezkc-admin)
            forge_script "AddVeZKCAdmin" "${SCRIPT_ARGS[@]+"${SCRIPT_ARGS[@]}"}"
            ;;
        remove-vezkc-admin)
            forge_script "RemoveVeZKCAdmin" "${SCRIPT_ARGS[@]+"${SCRIPT_ARGS[@]}"}"
            ;;
        add-staking-admin)
            forge_script "AddStakingRewardsAdmin" "${SCRIPT_ARGS[@]+"${SCRIPT_ARGS[@]}"}"
            ;;
        remove-staking-admin)
            forge_script "RemoveStakingRewardsAdmin" "${SCRIPT_ARGS[@]+"${SCRIPT_ARGS[@]}"}"
            ;;
        add-admin-all)
            forge_script "AddAdminAll" "${SCRIPT_ARGS[@]+"${SCRIPT_ARGS[@]}"}"
            ;;
        remove-admin-all)
            forge_script "RemoveAdminAll" "${SCRIPT_ARGS[@]+"${SCRIPT_ARGS[@]}"}"
>>>>>>> 59c3486a
            ;;
        dev-mint-to-self)
            forge_script "Dev_InitialMintToSelf" "${SCRIPT_ARGS[@]+"${SCRIPT_ARGS[@]}"}"
            ;;
        *)
            echo "❌ Unknown command: $COMMAND"
            usage
            exit 1
            ;;
    esac
    
    echo ""
    echo "✅ Command completed successfully: $COMMAND"
    echo "=========================="
}

# Run main function with all arguments
main "$@"<|MERGE_RESOLUTION|>--- conflicted
+++ resolved
@@ -268,9 +268,7 @@
   rollback-staking       Rollback StakingRewards to previous implementation
   update-povw-minter     Set POVW_MINTER_ROLE in ZKC contract
   update-staking-minter  Set STAKING_MINTER_ROLE in ZKC contract
-<<<<<<< HEAD
   update-circulating     Update unlocked value in CirculatingZKC contract
-=======
   add-zkc-admin          Add admin to ZKC contract
   remove-zkc-admin       Remove admin from ZKC contract
   add-vezkc-admin        Add admin to veZKC contract
@@ -279,7 +277,6 @@
   remove-staking-admin   Remove admin from StakingRewards contract
   add-admin-all          Add admin to all contracts (ZKC, veZKC, StakingRewards)
   remove-admin-all       Remove admin from all contracts (ZKC, veZKC, StakingRewards)
->>>>>>> 59c3486a
   dev-mint-to-self       Development: mint initial tokens to caller
 
 Options:
@@ -338,12 +335,10 @@
   
   # Set POVW minter role (requires POVW_MINTER env var)
   PRIVATE_KEY=0x... POVW_MINTER=0x123... CHAIN_KEY=anvil ./script/manage update-povw-minter --broadcast
-<<<<<<< HEAD
 
   # Update CirculatingZKC unlocked value (requires NEW_UNLOCKED env var)
   PRIVATE_KEY=0x... NEW_UNLOCKED="750000000000000000000000000" CHAIN_KEY=anvil ./script/manage update-circulating --broadcast
 
-=======
   
   # Add admin to ZKC contract
   PRIVATE_KEY=0x... ADMIN_TO_ADD=0x123... CHAIN_KEY=anvil ./script/manage add-zkc-admin --broadcast
@@ -354,7 +349,6 @@
   # Add admin to all contracts at once
   PRIVATE_KEY=0x... ADMIN_TO_ADD=0x123... CHAIN_KEY=anvil ./script/manage add-admin-all --broadcast
   
->>>>>>> 59c3486a
   # Development: mint initial tokens to self (requires MINT_AMOUNT env var)
   PRIVATE_KEY=0x... MINT_AMOUNT=1000000000000000000000000 CHAIN_KEY=anvil ./script/manage dev-mint-to-self --broadcast
 
@@ -560,10 +554,9 @@
         update-staking-minter)
             forge_script "UpdateStakingMinter" "${SCRIPT_ARGS[@]+"${SCRIPT_ARGS[@]}"}"
             ;;
-<<<<<<< HEAD
         update-circulating)
             forge_script "UpdateCirculatingUnlocked" "${SCRIPT_ARGS[@]+"${SCRIPT_ARGS[@]}"}"
-=======
+            ;;
         add-zkc-admin)
             forge_script "AddZKCAdmin" "${SCRIPT_ARGS[@]+"${SCRIPT_ARGS[@]}"}"
             ;;
@@ -587,7 +580,6 @@
             ;;
         remove-admin-all)
             forge_script "RemoveAdminAll" "${SCRIPT_ARGS[@]+"${SCRIPT_ARGS[@]}"}"
->>>>>>> 59c3486a
             ;;
         dev-mint-to-self)
             forge_script "Dev_InitialMintToSelf" "${SCRIPT_ARGS[@]+"${SCRIPT_ARGS[@]}"}"
