{
<<<<<<< HEAD
  "calculateRewards: calculate 5 epochs": "98347",
  "claimRewards: batch claim 15 epochs": "697235",
  "claimRewards: batch claim 30 epochs": "1321271",
  "claimRewards: single epoch claim": "107249"
=======
  "calculateRewards: calculate 5 epochs": "100026",
  "claimRewards: batch claim 15 epochs": "701744",
  "claimRewards: batch claim 30 epochs": "1329560",
  "claimRewards: single epoch claim": "108230"
>>>>>>> 78ba8ba9
}<|MERGE_RESOLUTION|>--- conflicted
+++ resolved
@@ -1,13 +1,6 @@
 {
-<<<<<<< HEAD
-  "calculateRewards: calculate 5 epochs": "98347",
-  "claimRewards: batch claim 15 epochs": "697235",
-  "claimRewards: batch claim 30 epochs": "1321271",
-  "claimRewards: single epoch claim": "107249"
-=======
   "calculateRewards: calculate 5 epochs": "100026",
   "claimRewards: batch claim 15 epochs": "701744",
   "claimRewards: batch claim 30 epochs": "1329560",
   "claimRewards: single epoch claim": "108230"
->>>>>>> 78ba8ba9
 }