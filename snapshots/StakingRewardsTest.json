--- conflicted
+++ resolved
@@ -1,13 +1,6 @@
 {
-<<<<<<< HEAD
-  "calculateRewards: calculate 5 epochs": "97687",
-  "claimRewards: batch claim 15 epochs": "695145",
-  "claimRewards: batch claim 30 epochs": "1317201",
-  "claimRewards: single epoch claim": "107007"
-=======
   "calculateRewards: calculate 5 epochs": "97800",
   "claimRewards: batch claim 15 epochs": "695239",
   "claimRewards: batch claim 30 epochs": "1317295",
   "claimRewards: single epoch claim": "107101"
->>>>>>> dfd9a49d
 }