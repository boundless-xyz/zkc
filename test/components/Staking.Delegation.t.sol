--- conflicted
+++ resolved
@@ -28,21 +28,11 @@
     function testCannotInitiateUnstakeWithVoteDelegation() public {
         // Alice stakes and delegates votes
         vm.prank(alice);
-<<<<<<< HEAD
-        
-=======
-
->>>>>>> 78ba8ba9
         // Expect events for initial stake (alice gets both voting and reward power)
         vm.expectEmit(true, true, true, true);
         emit OZIVotes.DelegateVotesChanged(alice, 0, AMOUNT);
         vm.expectEmit(true, true, true, true);
         emit IRewards.DelegateRewardsChanged(alice, 0, AMOUNT);
-<<<<<<< HEAD
-        
-=======
-
->>>>>>> 78ba8ba9
         veToken.stake(AMOUNT);
         vm.prank(alice);
         veToken.delegate(bob);
@@ -56,21 +46,11 @@
     function testCannotInitiateUnstakeWithRewardDelegation() public {
         // Alice stakes and delegates rewards
         vm.prank(alice);
-<<<<<<< HEAD
-        
-=======
-
->>>>>>> 78ba8ba9
         // Expect events for initial stake (alice gets both voting and reward power)
         vm.expectEmit(true, true, true, true);
         emit OZIVotes.DelegateVotesChanged(alice, 0, AMOUNT);
         vm.expectEmit(true, true, true, true);
         emit IRewards.DelegateRewardsChanged(alice, 0, AMOUNT);
-<<<<<<< HEAD
-        
-=======
-
->>>>>>> 78ba8ba9
         veToken.stake(AMOUNT);
         vm.prank(alice);
         veToken.delegateRewards(bob);
@@ -119,21 +99,11 @@
 
         // Alice stakes and delegates
         vm.prank(alice);
-<<<<<<< HEAD
-        
-=======
-
->>>>>>> 78ba8ba9
         // Expect events for initial stake (alice gets both voting and reward power)
         vm.expectEmit(true, true, true, true);
         emit OZIVotes.DelegateVotesChanged(alice, 0, AMOUNT);
         vm.expectEmit(true, true, true, true);
         emit IRewards.DelegateRewardsChanged(alice, 0, AMOUNT);
-<<<<<<< HEAD
-        
-=======
-
->>>>>>> 78ba8ba9
         veToken.stake(AMOUNT);
         vm.prank(alice);
         veToken.delegate(bob);
@@ -152,11 +122,6 @@
         emit OZIVotes.DelegateVotesChanged(alice, AMOUNT, 0);
         vm.expectEmit(true, true, true, true);
         emit IRewards.DelegateRewardsChanged(alice, AMOUNT, 0);
-<<<<<<< HEAD
-        
-=======
-
->>>>>>> 78ba8ba9
         veToken.initiateUnstake();
 
         // Wait for withdrawal period
