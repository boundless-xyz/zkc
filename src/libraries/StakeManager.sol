// SPDX-License-Identifier: MIT
pragma solidity ^0.8.20;

import {Checkpoints} from "./Checkpoints.sol";
import {Constants} from "./Constants.sol";
import {IStaking} from "../interfaces/IStaking.sol";

import {IERC20} from "@openzeppelin/contracts/interfaces/IERC20.sol";
import {SafeERC20} from "@openzeppelin/contracts/token/ERC20/utils/SafeERC20.sol";

/// @title StakeManager Library
/// @notice Staking operations and withdrawal management logic
/// @dev Handles staking validation and withdrawal period logic
library StakeManager {
    using SafeERC20 for IERC20;

    /// @notice Create a new stake info struct
    /// @param amount Amount of ZKC to stake
    /// @return New StakeInfo with specified amount and no withdrawal
    function createStake(uint256 amount) internal pure returns (Checkpoints.StakeInfo memory) {
        return Checkpoints.StakeInfo({amount: amount, withdrawalRequestedAt: 0});
    }

    /// @notice Create a stake with added amount (top-up)
    /// @dev Only allowed for active stakes, not those with pending withdrawal
    /// @param currentStake Existing stake information
    /// @param additionalAmount Amount to add to the stake
    /// @return Updated StakeInfo with combined amount
    function addToStake(Checkpoints.StakeInfo memory currentStake, uint256 additionalAmount)
        internal
        pure
        returns (Checkpoints.StakeInfo memory)
    {
        return Checkpoints.StakeInfo({
            amount: currentStake.amount + additionalAmount,
            withdrawalRequestedAt: 0
        });
    }

    /// @notice Initiate withdrawal for a stake
    /// @param currentStake Existing stake information
    /// @return Updated StakeInfo with withdrawal timestamp set
    function initiateWithdrawal(Checkpoints.StakeInfo memory currentStake)
        internal
        view
        returns (Checkpoints.StakeInfo memory)
    {
        return Checkpoints.StakeInfo({amount: currentStake.amount, withdrawalRequestedAt: block.timestamp});
    }

    /// @notice Create an empty stake (for burning)
    /// @return Empty StakeInfo struct
    function emptyStake() internal pure returns (Checkpoints.StakeInfo memory) {
        return Checkpoints.StakeInfo({amount: 0, withdrawalRequestedAt: 0});
    }

    /// @notice Check if a stake is withdrawing
    /// @param stake Stake information to check
    /// @return True if withdrawal has been initiated
    function isWithdrawing(Checkpoints.StakeInfo memory stake) internal pure returns (bool) {
        return stake.withdrawalRequestedAt > 0;
    }

    /// @notice Check if withdrawal can be completed
    /// @param stake Stake information to check
    /// @return True if withdrawal period has passed
    function canCompleteWithdrawal(Checkpoints.StakeInfo memory stake) internal view returns (bool) {
        return isWithdrawing(stake) && block.timestamp >= stake.withdrawalRequestedAt + Constants.WITHDRAWAL_PERIOD;
    }

    /// @notice Validate that withdrawal can be completed, reverting with appropriate error
    /// @param stake Stake information to check
    function validateWithdrawalCompletion(Checkpoints.StakeInfo memory stake) internal view {
        if (!isWithdrawing(stake)) revert WithdrawalNotInitiated();
        if (block.timestamp < stake.withdrawalRequestedAt + Constants.WITHDRAWAL_PERIOD) {
            revert WithdrawalPeriodNotComplete();
        }
    }

    /// @notice Validate staking parameters
    /// @param amount Amount to stake
    /// @param userActivePosition User's current active position (should be 0)
    function validateStake(uint256 amount, uint256 userActivePosition) internal pure {
        if (amount == 0) revert IStaking.ZeroAmount();
        if (userActivePosition != 0) revert IStaking.UserAlreadyHasActivePosition();
    }

    /// @notice Validate add to stake parameters
    /// @param amount Amount to add
    /// @param stake Current stake information
    function validateAddToStake(uint256 amount, Checkpoints.StakeInfo memory stake) internal pure {
        if (amount == 0) revert IStaking.ZeroAmount();
        if (isWithdrawing(stake)) revert IStaking.CannotAddToWithdrawingPosition();
    }

    /// @notice Validate withdrawal initiation
    /// @param stake Current stake information
    function validateWithdrawalInitiation(Checkpoints.StakeInfo memory stake) internal pure {
        if (isWithdrawing(stake)) revert IStaking.WithdrawalAlreadyInitiated();
    }

    /// @notice Validate unstaking completion
    /// @param tokenId Token ID being unstaked
    /// @param stake Current stake information
    function validateUnstakeCompletion(uint256 tokenId, Checkpoints.StakeInfo memory stake) internal view {
<<<<<<< HEAD
        if (tokenId == 0) revert NoActivePosition();
        validateWithdrawalCompletion(stake);
=======
        if (tokenId == 0) revert IStaking.NoActivePosition();
        if (!isWithdrawing(stake)) revert IStaking.WithdrawalNotInitiated();
        if (!canCompleteWithdrawal(stake)) revert IStaking.WithdrawalPeriodNotComplete();
>>>>>>> 336e237b
    }

    /// @notice Transfer ZKC tokens from user to contract
    /// @param zkcToken ZKC token contract
    /// @param from Address to transfer from
    /// @param amount Amount to transfer
    function transferTokensIn(IERC20 zkcToken, address from, uint256 amount) internal {
        zkcToken.safeTransferFrom(from, address(this), amount);
    }

    /// @notice Transfer ZKC tokens from contract to user
    /// @param zkcToken ZKC token contract
    /// @param to Address to transfer to
    /// @param amount Amount to transfer
    function transferTokensOut(IERC20 zkcToken, address to, uint256 amount) internal {
        zkcToken.safeTransfer(to, amount);
    }
}<|MERGE_RESOLUTION|>--- conflicted
+++ resolved
@@ -103,14 +103,8 @@
     /// @param tokenId Token ID being unstaked
     /// @param stake Current stake information
     function validateUnstakeCompletion(uint256 tokenId, Checkpoints.StakeInfo memory stake) internal view {
-<<<<<<< HEAD
         if (tokenId == 0) revert NoActivePosition();
         validateWithdrawalCompletion(stake);
-=======
-        if (tokenId == 0) revert IStaking.NoActivePosition();
-        if (!isWithdrawing(stake)) revert IStaking.WithdrawalNotInitiated();
-        if (!canCompleteWithdrawal(stake)) revert IStaking.WithdrawalPeriodNotComplete();
->>>>>>> 336e237b
     }
 
     /// @notice Transfer ZKC tokens from user to contract
