--- conflicted
+++ resolved
@@ -68,16 +68,6 @@
         return isWithdrawing(stake) && block.timestamp >= stake.withdrawalRequestedAt + Constants.WITHDRAWAL_PERIOD;
     }
 
-<<<<<<< HEAD
-    /// @notice Validate conditions for creating a new staking position
-    /// @param amount Amount to stake
-    /// @param userActivePosition User's current active position (should be 0)
-    function validateStake(uint256 amount, uint256 userActivePosition) internal pure {
-        if (amount == 0) revert ZeroAmount();
-        // User still has an active position when withdrawing, so withdrawing state
-        // is also covered by this check.
-        if (userActivePosition != 0) revert UserAlreadyHasActivePosition();
-=======
     /// @notice Validate that withdrawal can be completed, reverting with appropriate error
     /// @param stake Stake information to check
     function validateWithdrawalCompletion(Checkpoints.StakeInfo memory stake) internal view {
@@ -92,8 +82,9 @@
     /// @param userActivePosition User's current active position (should be 0)
     function validateStake(uint256 amount, uint256 userActivePosition) internal pure {
         if (amount == 0) revert IStaking.ZeroAmount();
+        // User still has an active position when withdrawing, so withdrawing state
+        // is also covered by this check.
         if (userActivePosition != 0) revert IStaking.UserAlreadyHasActivePosition();
->>>>>>> a543910d
     }
 
     /// @notice Validate add to stake parameters
