--- conflicted
+++ resolved
@@ -14,11 +14,7 @@
 library Supply {
     uint256 public constant INITIAL_SUPPLY = 1_000_000_000 * 10 ** 18; // 1 billion ZKC
     uint256 public constant EPOCHS_PER_YEAR = 182;
-<<<<<<< HEAD
     uint256 public constant EPOCH_DURATION = 2 days;
-    uint256 public constant SCALE = 1e18;
-=======
->>>>>>> c02a1606
 
     /// @notice Precomputed per-epoch growth factors (1e18 scaled)
     /// @dev Calculated with PRBMath UD60x18: r = (1 + annual_rate)^(1/182)
