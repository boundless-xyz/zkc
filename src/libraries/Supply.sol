// SPDX-License-Identifier: MIT
pragma solidity 0.8.26;

import {UD60x18, ud, unwrap, pow, convert} from "lib/prb-math/src/UD60x18.sol";

/// @title ZKC Supply Library
/// @notice Library for calculating ZKC supply and emissions based on epoch
/// @dev Annual supply values and epoch scaling factors per year are precomputed for gas efficiency.
/// Precomputed values were created by running the script/PrecomputeSupply.s.sol script.
///
/// Inflation schedule:
/// - Year 0: 7.0% annual, reduces by 0.5% each year
/// - Year 8+: 3.0% annual (minimum rate)
library Supply {
    uint256 public constant INITIAL_SUPPLY = 1_000_000_000 * 10 ** 18; // 1 billion ZKC
<<<<<<< HEAD
    uint256 public constant EPOCHS_PER_YEAR = 35040;
    uint256 public constant EPOCH_DURATION = 15 minutes;
    uint256 public constant SCALE = 1e18;
=======
    uint256 public constant EPOCHS_PER_YEAR = 182;
    uint256 public constant EPOCH_DURATION = 2 days;
>>>>>>> 78ba8ba9

    /// @notice Precomputed per-epoch growth factors (1e18 scaled)
    /// @dev Calculated with PRBMath UD60x18: r = (1 + annual_rate)^(1/182)
    uint256 public constant Y0_R_PER_EPOCH = 1000371819923688085; // Year 0: 7.000% annual
    uint256 public constant Y1_R_PER_EPOCH = 1000346075250234369; // Year 1: 6.500% annual
    uint256 public constant Y2_R_PER_EPOCH = 1000320210092156012; // Year 2: 6.000% annual
    uint256 public constant Y3_R_PER_EPOCH = 1000294223313256956; // Year 3: 5.500% annual
    uint256 public constant Y4_R_PER_EPOCH = 1000268113761178075; // Year 4: 5.000% annual
    uint256 public constant Y5_R_PER_EPOCH = 1000241880267088989; // Year 5: 4.500% annual
    uint256 public constant Y6_R_PER_EPOCH = 1000215521645372515; // Year 6: 4.000% annual
    uint256 public constant Y7_R_PER_EPOCH = 1000189036693301502; // Year 7: 3.500% annual
    uint256 public constant Y8_R_PER_EPOCH = 1000162424190707866; // Year 8+: 3.000% annual

    /// @dev Year 8 and beyond use the minimum 3% rate
    uint256 public constant FINAL_R_PER_EPOCH = Y8_R_PER_EPOCH;

    /// @notice Precomputed supply values at year boundaries for optimization
    /// @dev These values represent the total supply at the START of each year, where a year
    ///      is defined as 182 epochs.
    uint256 public constant SUPPLY_YEAR_0 = INITIAL_SUPPLY;
    uint256 public constant SUPPLY_YEAR_1 = 1069999999999998184000000000; // Supply at epoch 182
    uint256 public constant SUPPLY_YEAR_2 = 1139549999999995737640000000; // Supply at epoch 364
    uint256 public constant SUPPLY_YEAR_3 = 1207922999999993680269850000; // Supply at epoch 546
    uint256 public constant SUPPLY_YEAR_4 = 1274358764999991093195449750; // Supply at epoch 728
    uint256 public constant SUPPLY_YEAR_5 = 1338076703249988310681247227; // Supply at epoch 910
    uint256 public constant SUPPLY_YEAR_6 = 1398290154896235164707718388; // Supply at epoch 1092
    uint256 public constant SUPPLY_YEAR_7 = 1454221761092082452886442455; // Supply at epoch 1274
    uint256 public constant SUPPLY_YEAR_8 = 1505119522730302372125075313; // Supply at epoch 1456
    uint256 public constant SUPPLY_YEAR_9 = 1550273108412208360804045020; // Supply at epoch 1638

    /// @notice Get the per-epoch growth factor for a given epoch
    /// @param epoch The epoch number (0-indexed)
    /// @return The growth factor scaled by 1e18
    function getGrowthFactor(uint256 epoch) internal pure returns (uint256) {
        if (epoch == 0) return 1e18; // No growth for epoch 0

        uint256 year = getYearForEpoch(epoch);
        return _getGrowthFactorForYear(year);
    }

    /// @notice Calculate the total supply at the start of a given epoch
    /// @param epoch The epoch number (0-indexed)
    /// @return The total supply at the start of the epoch
    function getSupplyAtEpoch(uint256 epoch) internal pure returns (uint256) {
        if (epoch == 0) return SUPPLY_YEAR_0;

        // Determine which year this epoch falls into
        uint256 year = getYearForEpoch(epoch);

        // Start from the precomputed supply at the beginning of this year
        uint256 supply = _getSupplyAtYearBoundary(year);

        // Calculate the starting epoch for this year
        uint256 yearStartEpoch = year * EPOCHS_PER_YEAR;

        // Get the growth factor for this year
        uint256 growthFactor = _getGrowthFactorForYear(year);

        // Calculate how many epochs within the year we need to apply growth for
        uint256 epochsInYear = epoch - yearStartEpoch;

        if (epochsInYear == 0) {
            return supply;
        }

        // Calculate: supply * (growthFactor ^ epochsInYear)
        // Everything is scaled by 1e18 for PRBMath.
        UD60x18 supplyUD = ud(supply);
        UD60x18 factorUD = ud(growthFactor);
        UD60x18 epochsUD = convert(epochsInYear);

        // Calculate factor^epochs
        UD60x18 multiplierUD = pow(factorUD, epochsUD);

        // Apply to supply: supply * multiplier
        UD60x18 resultUD = supplyUD * multiplierUD;

        return unwrap(resultUD);
    }

    /// @notice Get precomputed supply at year boundary
    /// @param year The year number (0-indexed)
    /// @return The supply at the start of that year
    function _getSupplyAtYearBoundary(uint256 year) internal pure returns (uint256) {
        if (year == 0) return SUPPLY_YEAR_0;
        if (year == 1) return SUPPLY_YEAR_1;
        if (year == 2) return SUPPLY_YEAR_2;
        if (year == 3) return SUPPLY_YEAR_3;
        if (year == 4) return SUPPLY_YEAR_4;
        if (year == 5) return SUPPLY_YEAR_5;
        if (year == 6) return SUPPLY_YEAR_6;
        if (year == 7) return SUPPLY_YEAR_7;
        if (year == 8) return SUPPLY_YEAR_8;
        if (year == 9) return SUPPLY_YEAR_9;

        // For year 10+, calculate from year 9 using PRBMath
        uint256 supply = SUPPLY_YEAR_9;
        uint256 yearsToCalculate = year - 9;

        // Use PRBMath to calculate: supply * (FINAL_R_PER_EPOCH ^ (yearsToCalculate * EPOCHS_PER_YEAR))
        UD60x18 supplyUD = ud(supply);
        UD60x18 factorUD = ud(FINAL_R_PER_EPOCH);
        UD60x18 totalEpochsUD = convert(yearsToCalculate * EPOCHS_PER_YEAR);

        // Calculate factor^totalEpochs
        UD60x18 multiplierUD = pow(factorUD, totalEpochsUD);

        // Apply to supply: supply * multiplier
        UD60x18 resultUD = supplyUD * multiplierUD;

        return unwrap(resultUD);
    }

    /// @notice Get growth factor for a specific year
    /// @param year The year number (0-indexed)
    /// @return The per-epoch growth factor for that year
    function _getGrowthFactorForYear(uint256 year) internal pure returns (uint256) {
        if (year == 0) return Y0_R_PER_EPOCH;
        if (year == 1) return Y1_R_PER_EPOCH;
        if (year == 2) return Y2_R_PER_EPOCH;
        if (year == 3) return Y3_R_PER_EPOCH;
        if (year == 4) return Y4_R_PER_EPOCH;
        if (year == 5) return Y5_R_PER_EPOCH;
        if (year == 6) return Y6_R_PER_EPOCH;
        if (year == 7) return Y7_R_PER_EPOCH;

        // Year 8 and beyond use the minimum rate
        return FINAL_R_PER_EPOCH;
    }

    /// @notice Returns the amount of ZKC that will be emitted at the end of the provided epoch.
    /// @param epoch The epoch number
    /// @dev Caches supply calculations to save gas for batch mint scenarios.
    ///      There is possible repeated work, between the two getSupplyAtEpoch calls as they
    ///      one does exp(_, epoch) and the other does exp(_, epoch+1).
    /// @return The amount of new tokens to be emitted at the end of this epoch
    function getEmissionsForEpoch(uint256 epoch) internal returns (uint256) {
        uint256 supplyAtNextEpoch = _getCachedEpochSupply(epoch + 1);
        if (supplyAtNextEpoch == 0) {
            supplyAtNextEpoch = getSupplyAtEpoch(epoch + 1);
            _cacheEpochSupply(epoch + 1, supplyAtNextEpoch);
        }

        uint256 supplyAtEpoch = _getCachedEpochSupply(epoch);
        if (supplyAtEpoch == 0) {
            supplyAtEpoch = getSupplyAtEpoch(epoch);
            _cacheEpochSupply(epoch, supplyAtEpoch);
        }

        return supplyAtNextEpoch - supplyAtEpoch;
    }

    /// @notice Get which year a given epoch falls into
    /// @param epoch The epoch number (0-indexed)
    /// @return The year number (0-indexed)
    function getYearForEpoch(uint256 epoch) internal pure returns (uint256) {
        return epoch / EPOCHS_PER_YEAR;
    }

    /// @notice Supply values for epochs are cached, to enable efficient batch claims of epochs.
    /// @dev This is a transient storage cache, so it is not persisted across blocks.
    ///      NOTE: We do not need to clear the cache after use, as supply values are deterministic.
    /// @dev Apply a prefix to reduce risk of collisions with future tstore features.
    ///      Prefix is "ZKCEMISSIONS" hex encoded (0x5A4B43454D495353494F4E53) padded to 32 bytes.
    ///      Leaves 20 bytes for epoch (max epoch: 2^160 - 1).
    bytes32 private constant CACHE_PREFIX = 0x5A4B43454D495353494F4E530000000000000000000000000000000000000000;

    /// @notice Calculate transient storage slot for epoch supply cache
    /// @param epoch The epoch number to cache
    /// @return slot The transient storage slot
    function _getSupplyCacheSlot(uint256 epoch) private pure returns (bytes32 slot) {
        assembly {
            slot := or(CACHE_PREFIX, epoch)
        }
    }

    function _cacheEpochSupply(uint256 epoch, uint256 supply) internal {
        bytes32 slot = _getSupplyCacheSlot(epoch);
        assembly {
            tstore(slot, supply)
        }
    }

    function _getCachedEpochSupply(uint256 epoch) internal view returns (uint256 supply) {
        bytes32 slot = _getSupplyCacheSlot(epoch);
        assembly {
            supply := tload(slot)
        }
    }
}<|MERGE_RESOLUTION|>--- conflicted
+++ resolved
@@ -13,14 +13,8 @@
 /// - Year 8+: 3.0% annual (minimum rate)
 library Supply {
     uint256 public constant INITIAL_SUPPLY = 1_000_000_000 * 10 ** 18; // 1 billion ZKC
-<<<<<<< HEAD
-    uint256 public constant EPOCHS_PER_YEAR = 35040;
-    uint256 public constant EPOCH_DURATION = 15 minutes;
-    uint256 public constant SCALE = 1e18;
-=======
     uint256 public constant EPOCHS_PER_YEAR = 182;
     uint256 public constant EPOCH_DURATION = 2 days;
->>>>>>> 78ba8ba9
 
     /// @notice Precomputed per-epoch growth factors (1e18 scaled)
     /// @dev Calculated with PRBMath UD60x18: r = (1 + annual_rate)^(1/182)
