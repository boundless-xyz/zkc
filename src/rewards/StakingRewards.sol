// SPDX-License-Identifier: MIT
pragma solidity ^0.8.20;

import {AccessControlUpgradeable} from "@openzeppelin/contracts-upgradeable/access/AccessControlUpgradeable.sol";
import {Initializable} from "@openzeppelin/contracts-upgradeable/proxy/utils/Initializable.sol";
import {UUPSUpgradeable} from "@openzeppelin/contracts-upgradeable/proxy/utils/UUPSUpgradeable.sol";
import {ReentrancyGuardUpgradeable} from "@openzeppelin/contracts-upgradeable/utils/ReentrancyGuardUpgradeable.sol";
import {ZKC} from "../ZKC.sol";
import {IZKC} from "../interfaces/IZKC.sol";
import {IRewards} from "../interfaces/IRewards.sol";

/// @notice Error thrown when a user tries to claim rewards for an epoch they have already claimed
error AlreadyClaimed(uint256 epoch);

/// @title StakingRewards
/// @notice Contract for distributing staking rewards based on veZKC staking positions
/// @dev Users can claim rewards for specific epochs based on their staking value
contract StakingRewards is Initializable, AccessControlUpgradeable, UUPSUpgradeable, ReentrancyGuardUpgradeable {
    bytes32 public constant ADMIN_ROLE = DEFAULT_ADMIN_ROLE;

    /// @notice ZKC token contract
    ZKC public zkc;

    /// @notice veZKC rewards interface for getting staking positions
    IRewards public veZKC;

    /// @dev Mapping to track if a user has claimed rewards for an epoch
    mapping(uint256 => mapping(address => bool)) private _userClaimed;

    /// @custom:oz-upgrades-unsafe-allow constructor
    constructor() {
        _disableInitializers();
    }

    function initialize(address _zkc, address _veZKC, address _admin) public initializer {
        __AccessControl_init();
        __UUPSUpgradeable_init();
        __ReentrancyGuard_init();

        require(_zkc != address(0), "ZKC cannot be zero address");
        require(_veZKC != address(0), "veZKC cannot be zero address");
        require(_admin != address(0), "Admin cannot be zero address");
        
        zkc = ZKC(_zkc);
        veZKC = IRewards(_veZKC);

        _grantRole(ADMIN_ROLE, _admin);
    }

    /// @notice Claim rewards for the given epochs
    /// @param epochs The epochs to claim rewards for
    /// @return amount The amount of rewards claimed
    function claimRewards(uint256[] calldata epochs) external nonReentrant returns (uint256 amount) {
        return _claim(msg.sender, epochs);
    }

    /// @notice Calculate the rewards a user is owed for the given epochs. If the epoch has not ended yet, it will return zero rewards.
    /// @dev Unlike claimRewards(), this allows duplicate epochs and current/future epochs.
    ///      Callers should validate epochs before calling this function.
    ///      Duplicate epochs will return the same reward amount.
    ///      Current/future epochs will return zero rewards (as those epochs have not ended yet)
    /// @param user The user address
    /// @param epochs The epochs to calculate rewards for
    /// @return rewards The rewards owed
    function calculateRewards(address user, uint256[] calldata epochs) external returns (uint256[] memory) {
        return _calculate(user, epochs);
    }

    /// @notice Check if a user has claimed rewards for a specific epoch
    /// @param user The user address
    /// @param epoch The epoch to check
    /// @return claimed Whether rewards have been claimed
    function hasUserClaimedRewards(address user, uint256 epoch) external view returns (bool claimed) {
        return _userClaimed[epoch][user];
    }

    /// @notice Get the current epoch from the ZKC contract
    /// @return currentEpoch The current epoch number
    function getCurrentEpoch() external view returns (uint256 currentEpoch) {
        return zkc.getCurrentEpoch();
    }

    /// @notice Get the end timestamp for a specific epoch
    /// @param epoch The epoch number
    /// @return endTimestamp The end timestamp of the epoch
    function _epochEndTimestamp(uint256 epoch) internal view returns (uint256) {
        return zkc.getEpochEndTime(epoch);
    }

    /// @notice Internal function to calculate the rewards a user is owed for the given epochs
    /// @dev Unlike _claim(), this allows duplicate epochs and current/future epochs.
    ///      Callers should validate epochs when using this function.
    ///      Duplicate epochs will return the same reward amount.
    ///      Current/future epochs will return zero rewards (as those epochs have not ended yet)
    /// @param user The user address
    /// @param epochs The epochs to calculate rewards for
    /// @return rewards The list of rewards owed
    function _calculate(address user, uint256[] calldata epochs) internal returns (uint256[] memory) {
        ZKC zkcMemory = zkc;
        IRewards veZKCMemory = veZKC;
        
        uint256 currentEpoch = zkcMemory.getCurrentEpoch();
        uint256[] memory rewards = new uint256[](epochs.length);
        for (uint256 i; i < epochs.length; ++i) {
            uint256 epoch = epochs[i];
            if (epoch >= currentEpoch) continue; // cannot claim ongoing/future epoch
            uint256 snapshotTime = _epochEndTimestamp(epoch);
            uint256 userPower = veZKCMemory.getPastStakingRewards(user, snapshotTime);
            if (userPower == 0) continue;
            uint256 totalPower = veZKCMemory.getPastTotalStakingRewards(snapshotTime);
            if (totalPower == 0) continue;
            uint256 emission = zkcMemory.getStakingEmissionsForEpoch(epoch);
            rewards[i] = (emission * userPower) / totalPower;
        }
        return rewards;
    }

    /// @notice Internal function to claim rewards for a user in the given epochs
    /// @param user The user address
    /// @param epochs The epochs to claim rewards for
    /// @return amount The amount of rewards claimed
    function _claim(address user, uint256[] calldata epochs) internal returns (uint256 amount) {
        uint256[] memory amounts = _calculate(user, epochs);
<<<<<<< HEAD
        uint256 currentEpoch = zkc.getCurrentEpoch();
        for (uint256 i; i < epochs.length; ++i) {
=======
        ZKC zkcMemory = zkc;
        
        uint256 currentEpoch = zkcMemory.getCurrentEpoch();
        for (uint256 i = 0; i < epochs.length; i++) {
>>>>>>> a543910d
            uint256 epoch = epochs[i];
            if (_userClaimed[epoch][user]) revert AlreadyClaimed(epoch);
            // Epoch must have ended
            if (epoch >= currentEpoch) revert IZKC.EpochNotEnded(epoch);
            _userClaimed[epoch][user] = true;
            amount += amounts[i];
        }
        if (amount == 0) return 0;
        zkcMemory.mintStakingRewardsForRecipient(user, amount);
        return amount;
    }

    /// @notice Authorize upgrades to this contract
    /// @param newImplementation The address of the new implementation
    function _authorizeUpgrade(address newImplementation) internal override onlyRole(ADMIN_ROLE) {}
}<|MERGE_RESOLUTION|>--- conflicted
+++ resolved
@@ -121,15 +121,10 @@
     /// @return amount The amount of rewards claimed
     function _claim(address user, uint256[] calldata epochs) internal returns (uint256 amount) {
         uint256[] memory amounts = _calculate(user, epochs);
-<<<<<<< HEAD
-        uint256 currentEpoch = zkc.getCurrentEpoch();
+        ZKC zkcMemory = zkc;
+
+        uint256 currentEpoch = zkcMemory.getCurrentEpoch();
         for (uint256 i; i < epochs.length; ++i) {
-=======
-        ZKC zkcMemory = zkc;
-        
-        uint256 currentEpoch = zkcMemory.getCurrentEpoch();
-        for (uint256 i = 0; i < epochs.length; i++) {
->>>>>>> a543910d
             uint256 epoch = epochs[i];
             if (_userClaimed[epoch][user]) revert AlreadyClaimed(epoch);
             // Epoch must have ended
