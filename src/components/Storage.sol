--- conflicted
+++ resolved
@@ -30,11 +30,7 @@
 
     /// @notice Counter for generating unique NFT token IDs
     uint256 internal _currentTokenId;
-
-<<<<<<< HEAD
-
-=======
->>>>>>> 336e237b
+    
     /// @notice Nonces for EIP-712 signatures (shared between vote and reward delegation)
     mapping(address owner => uint256) internal _nonces;
 
